--- conflicted
+++ resolved
@@ -421,13 +421,10 @@
 
  * [`HRectBound`](#hrectbound): hyperrectangle bound, encloses the descendant
    points in the smallest possible hyperrectangle
-<<<<<<< HEAD
+ * [`BallBound`](#ballbound): ball bound, encloses the descendant points in the
+   ball with the smallest possible radius
  * [`HollowBallBound`](#hollowballbound): hollow ball bound, equivalent to a
    ball bound with a ball subtracted from it.
-=======
- * [`BallBound`](#ballbound): ball bound, encloses the descendant points in the
-   ball with the smallest possible radius
->>>>>>> 5b0167b6
  * [Custom `BoundType`s](#custom-boundtypes): implement a fully custom
    `BoundType`
 
@@ -788,21 +785,6 @@
     << "[1.5, 1.5, 4.0]: [" << r3.Lo() << ", " << r3.Hi() << "]." << std::endl;
 ```
 
-<<<<<<< HEAD
-### `HollowBallBound`
-
-The `HollowBallBound` class represents a bounding shape that is an
-arbitrary-dimensional ball bound with another smaller ball subtracted from its
-inside.  A `HollowBallBound` consists of a center point, an outer radius, and a
-secondary center point and inner radius.  An example `HollowBallBound` is shown
-below in two dimensions; shaded area represents area held within the bound.
-
-<center>
-<img src="../../../img/hollowballbound.png" width="350" alt="hollow ball bound">
-</center>
-
-`HollowBallBound` is used directly by the [`VPTree`](vptree.md) class.
-=======
 ### `BallBound`
 
 The `BallBound` class represents a ball with a center and a radius.  A
@@ -813,27 +795,11 @@
 </center>
 
 `BallBound` is used directly by the [`BallTree`](ball_tree.md) class.
->>>>>>> 5b0167b6
 
 ---
 
 #### Constructors
 
-<<<<<<< HEAD
-`HollowBallBound` allows configurable behavior via its two template parameters:
-
-```
-HollowBallBound<DistanceType, ElemType>
-```
-
-Different constructor forms can be used to specify different template parameters
-(and thus different bound behavior).
-
- * `b = HollowBallBound(dimensionality)`
-   - Construct a `HollowBallBound` with the given `dimensionality`.
-   - The bound will be empty with invalid centers and radii (e.g., `b` will not
-     contain any points at all).
-=======
 `BallBound` allows configurable behavior via its three template parameters:
 
 ```
@@ -863,24 +829,10 @@
    - Construct a `BallBound` with the given `dimensionality`.
    - The bound will be empty with an invalid center (e.g., `b` will not contain
      any points at all).
->>>>>>> 5b0167b6
    - The bound will use the [Euclidean distance](../distances.md#lmetric) for
      distance computation, and will expect data to have elements with type
      `double`.
 
-<<<<<<< HEAD
- * `b = HollowBallBound<DistanceType, ElemType>(dimensionality)`
-   - Construct a `HollowBallBound` with the given `dimensionality` that will use
-     the given `DistanceType` class to compute distances, and expect data to
-     have elements with type `ElemType`.
-   - `ElemType` should generally be `double` or `float`.
-
-<!-- TODO: update links here after merge of BallBound PR -->
-
-***Note***: these constructors provide an empty bound; be sure to
-[grow](#growing-and-shrinking-the-bound-1) the bound or
-[directly modify the bound](#accessing-and-modifying-properties-of-the-bound-1)
-=======
  * `b = BallBound<DistanceType, ElemType, VecType>(dimensionality)`
    - Construct a `BallBound` with the given `dimensionality` that will use
      the given `DistanceType`, `ElemType`, and `VecType` parameters.
@@ -892,12 +844,290 @@
 ***Note***: these constructors provide an empty bound; be sure to
 [grow](#growing-and-shrinking-the-bound) the bound or
 [directly modify the bound](#accessing-and-modifying-properties-of-the-bound)
->>>>>>> 5b0167b6
 before using it!
 
 ---
 
-<<<<<<< HEAD
+ * `b = BallBound(radius, center)`
+   - Construct a `BallBound` with the given `radius` and `center`.
+   - `radius` should have type `double`.
+   - `center` should have vector type `arma::vec`.
+
+ * `b = BallBound<DistanceType, ElemType, VecType>(radius, center)`
+   - Construct a `BallBound` with the given `radius` and `center`.
+   - `radius` should have type `ElemType`.
+   - `center` should have type `VecType`.
+   - Note that it is not required to specify all three template parameters.
+   - See above for details on the meaning of each template parameter.
+
+---
+
+#### Accessing and modifying properties of the bound
+
+The properties of the `BallBound` can be directly accessed and modified.
+
+ * `b.Dim()` will return a `size_t` indicating the dimensionality of the bound.
+
+ * `b.Center()` returns an `arma::vec&` containing the center of the ball bound.
+   Its elements can be directly modified.
+
+ * `b.Radius()` will return a `double` that is the radius of the ball.
+   - `b.Radius() = r` will set the radius of the ball to `r`.
+
+ * `b[dim]` will return a [`Range`](../math.md#range) object representing the
+   extents of the bound in dimension `dim`.
+   - The range is defined as
+     `[b.Center()[dim] - b.Radius(), b.Center()[dim] + b.Radius()]`.
+   - ***Note:*** unlike [`HRectBound`](#hrectbound), it is not possible to set
+     individual bound dimensions with `b[dim]`.  Use `b.Center()` and
+    `b.Radius()` instead.
+
+ * `b.Diameter()` returns the diameter of the ball.  This is always equal to
+   `2 * b.Radius()`.
+
+ * `b.MinWidth()` returns the minimum width of the bound in any dimension as a
+   `double`.  This is always equal to `b.Diameter()`.
+
+ * `b.Distance()` returns either a
+   [`EuclideanDistance`](../distances.md#lmetric) distance metric object, or a
+   `DistanceType` if a custom `DistanceType` has been specified in the
+   constructor.
+
+ * `b.Center(center)` will store the center of the `BallBound` in the vector
+   `center`.  `center` should be of type `arma::vec`.
+
+ * A `BallBound` can be serialized with
+   [`data::Save()` and `data::Load()`](../../load_save.md#mlpack-objects).
+
+***Note:*** if a custom `ElemType` and/or `VecType` were specified in the
+constructor, then:
+
+ * `b.Radius()`, `b.MinWidth()`, `b.Volume()`, and `b.Diameter()` will return
+   `ElemType`;
+ * `b[dim]` will return a `RangeType<ElemType>`;
+ * `b.Center()` will return a `VecType&`, and
+ * `b.Center(center)` expects `center` to be of type `VecType`.
+
+---
+
+#### Growing the bound
+
+The `BallBound` uses the logical `|=` to grow the bound to include points or
+other `BallBound`s.
+
+ * `b |= data` expands `b` to include all of the data points in `data`.  `data`
+   should be a
+   [column-major `arma::mat`](../../matrices.md#representing-data-in-mlpack).
+   The expansion operation is minimal, so `b` is not expanded any more than
+   necessary.
+   - The bound is grown using [Jack Ritter's bounding sphere
+     algorithm](https://en.wikipedia.org/wiki/Bounding_sphere#Ritter's_bounding_sphere),
+     which may move the center of the bound as it iteratively adds points to the
+     bound.
+   - If the bound is empty, the center is initialized to the first point of
+     `data`.
+   - If the bound is not empty, then `data` is expected to have dimensionality
+     that matches `b.Dim()`.
+
+---
+
+#### Bounding distances to other objects
+
+Once a `BallBound` has been successfully created and set to the desired bounding
+ball, there are a number of functions that can bound the distance between a
+`BallBound` and other objects.
+
+ * `b.Contains(point)`
+   - Return a `bool` indicating whether or not `b` contains the given `point`
+     (an `arma::vec`).
+
+ * `b.MinDistance(point)`
+ * `b.MinDistance(bound)`
+   - Return a `double` whose value is the minimum possible distance between `b`
+     and either a `point` (an `arma::vec`) or another `bound` (a `BallBound`).
+   - The minimum distance between `b` and another point is the distance between
+     the point and `b`'s center minus `b`'s radius.
+   - The minimum distance between `b` and another bound is the distance between
+     the centers minus the radii of the bounds.
+   - If `point` is contained in `b`, or if `bound` overlaps `b`, then the
+     returned distance is 0.
+
+ * `b.MaxDistance(point)`
+ * `b.MaxDistance(bound)`
+   - Return a `double` whose value is the maximum possible distance between `b`
+     and either a `point` (an `arma::vec`) or another `bound` (a `BallBound`).
+   - The maximum distance between `b` and a given `point` is the distance
+     between the point and `b`'s center plus `b`'s radius.
+   - The maximum distance between `b` and another bound is the distance between
+     the centers plus the radii of the bounds.
+   - Note that this definition means that even if `b.Contains(point)` is true,
+     or if `b` overlaps `bound`, the maximum distance may be greater than `0`.
+
+ * `b.RangeDistance(point)`
+ * `b.RangeDistance(bound)`
+   - Compute the minimum and maximum distance between `b` and `point` or
+     `bound`, returning the result as a [`Range`](../math.md#range) object.
+   - This is more efficient than calling `b.MinDistance()` and
+     `b.MaxDistance()`.
+
+***Note:*** if a custom `DistanceType`, `ElemType`, or `VecType` were specified
+in the constructor, then:
+
+ * all distances will be computed with respect to the
+   specified `DistanceType`;
+ * all `point` arguments should have type `VecType`; and
+ * all return values will either be `ElemType` or
+   [`RangeType<ElemType>`](../math.md#range) (except for `Contains()`, which
+   will still return a `bool`).
+
+---
+
+#### Example usage
+
+```c++
+// Create a bound that is the unit ball in 3 dimensions, by setting the center
+// and radius in the constructor.
+mlpack::BallBound b(1.0, arma::vec(3, arma::fill::zeros));
+
+std::cout << "Bounding ball created manually:" << std::endl;
+std::cout << " - Center: " << b.Center().t();
+std::cout << " - Radius: " << b.Radius() << "." << std::endl;
+for (size_t i = 0; i < 3; ++i)
+{
+  std::cout << " - Dimension " << i << " range: [" << b[i].Lo() << ", "
+      << b[i].Hi() << "]." << std::endl;
+}
+
+// Create a small dataset of 5 points, and then create a bound that contains all
+// of those points.
+arma::mat dataset(3, 5);
+dataset.col(0) = arma::vec("2.0 2.0 2.0");
+dataset.col(1) = arma::vec("2.5 2.5 2.5");
+dataset.col(2) = arma::vec("3.0 2.0 3.0");
+dataset.col(3) = arma::vec("2.0 3.0 2.0");
+dataset.col(4) = arma::vec("3.0 3.0 3.0");
+
+// The bounding ball will be computed using Jack Ritter's algorithm.
+mlpack::BallBound b2(3);
+b2 |= dataset;
+
+std::cout << "Bounding ball created on dataset:" << std::endl;
+std::cout << " - Center: " << b2.Center().t();
+std::cout << " - Radius: " << b2.Radius() << "." << std::endl;
+for (size_t i = 0; i < 3; ++i)
+{
+  std::cout << " - Dimension " << i << ": [" << b2[i].Lo() << ", " << b2[i].Hi()
+      << "]." << std::endl;
+}
+
+// Compute the minimum distance between a point inside the unit ball and the
+// unit ball bound.
+const double d1 = b.MinDistance(arma::vec("0.5 0.5 0.5"));
+std::cout << "Minimum distance between unit ball bound and [0.5, 0.5, 0.5]: "
+    << d1 << "." << std::endl;
+
+// Use Contains().  In this case, the 'else' will be taken.
+if (b.Contains(arma::vec("1.5 1.5 1.5")))
+  std::cout << "Unit ball bound contains [1.5, 1.5, 1.5]." << std::endl;
+else
+  std::cout << "Unit ball does not contain [1.5, 1.5, 1.5]." << std::endl;
+std::cout << std::endl;
+
+// Compute the maximum distance between a point inside the unit ball and the
+// unit ball bound.
+const double d2 = b.MaxDistance(arma::vec("0.5 0.5 0.5"));
+std::cout << "Maximum distance between unit ball bound and [0.5, 0.5, 0.5]: "
+    << d2 << "." << std::endl;
+
+// Compute the minimum and maximum distances between the unit ball bound and the
+// bound built on data points.
+const mlpack::Range r = b.RangeDistance(b2);
+std::cout << "Distances between unit ball bound and dataset bound: [" << r.Lo()
+    << ", " << r.Hi() << "]." << std::endl;
+
+// Create a random bound with radius between 1 and 2 and random center.
+mlpack::BallBound br(3);
+br.Radius() = 1.0 + mlpack::Random();
+br.Center() = arma::randu<arma::vec>(3);
+std::cout << "Randomly created bound:" << std::endl;
+std::cout << " - Center: " << br.Center().t();
+std::cout << " - Radius: " << br.Radius() << "." << std::endl;
+for (size_t i = 0; i < 3; ++i)
+{
+  std::cout << " - Dimension " << i << ": [" << br[i].Lo() << ", " << br[i].Hi()
+      << "]." << std::endl;
+}
+
+// Create a bound using the Manhattan (L1) distance and compute the minimum and
+// maximum distance to a point.
+mlpack::BallBound<mlpack::ManhattanDistance> mb(3);
+mb |= dataset; // Expand the bound to include the points in the dataset.
+const mlpack::Range r2 = mb.RangeDistance(arma::vec("1.5 1.5 4.0"));
+std::cout << "Distance between Manhattan distance BallBound and "
+    << "[1.5, 1.5, 4.0]: [" << r2.Lo() << ", " << r2.Hi() << "]." << std::endl;
+
+// Create a bound using the Chebyshev (L-inf) distance, using random 32-bit
+// floating point elements, and compute the minimum and maximum distance to a
+// point.
+arma::fmat floatData(3, 25, arma::fill::randu);
+mlpack::BallBound<mlpack::ChebyshevDistance, float> cb;
+cb |= floatData; // Expand the bound to include the points in the dataset.
+// Note the use of arma::fvec to represent a point, since ElemType is float.
+const mlpack::RangeType<float> r3 = cb.RangeDistance(arma::fvec("1.5 1.5 4.0"));
+std::cout << "Distance between Chebyshev distance BallBound and "
+    << "[1.5, 1.5, 4.0]: [" << r3.Lo() << ", " << r3.Hi() << "]." << std::endl;
+```
+
+---
+
+### `HollowBallBound`
+
+The `HollowBallBound` class represents a bounding shape that is an
+arbitrary-dimensional ball bound with another smaller ball subtracted from its
+inside.  A `HollowBallBound` consists of a center point, an outer radius, and a
+secondary center point and inner radius.  An example `HollowBallBound` is shown
+below in two dimensions; shaded area represents area held within the bound.
+
+<center>
+<img src="../../../img/hollowballbound.png" width="350" alt="hollow ball bound">
+</center>
+
+`HollowBallBound` is used directly by the [`VPTree`](vptree.md) class.
+
+---
+
+#### Constructors
+
+`HollowBallBound` allows configurable behavior via its two template parameters:
+
+```
+HollowBallBound<DistanceType, ElemType>
+```
+
+Different constructor forms can be used to specify different template parameters
+(and thus different bound behavior).
+
+ * `b = HollowBallBound(dimensionality)`
+   - Construct a `HollowBallBound` with the given `dimensionality`.
+   - The bound will be empty with invalid centers and radii (e.g., `b` will not
+     contain any points at all).
+   - The bound will use the [Euclidean distance](../distances.md#lmetric) for
+     distance computation, and will expect data to have elements with type
+     `double`.
+
+ * `b = HollowBallBound<DistanceType, ElemType>(dimensionality)`
+   - Construct a `HollowBallBound` with the given `dimensionality` that will use
+     the given `DistanceType` class to compute distances, and expect data to
+     have elements with type `ElemType`.
+   - `ElemType` should generally be `double` or `float`.
+
+***Note***: these constructors provide an empty bound; be sure to
+[grow](#growing-and-shrinking-the-bound-2) the bound or
+[directly modify the bound](#accessing-and-modifying-properties-of-the-bound-2)
+before using it!
+
+---
+
  * `b = HollowBallBound(innerRadius, outerRadius, center)`
    - Construct a `HollowBallBound` with the given `innerRadius` for the inner
      ball, `outerRadius` for the outer ball, and `center`.
@@ -917,25 +1147,11 @@
      `arma::Col<ElemType>`).
    - The bound will use the given `DistanceType` class to compute distances, and
      expect data to have elements with type `ElemType`.
-=======
- * `b = BallBound(radius, center)`
-   - Construct a `BallBound` with the given `radius` and `center`.
-   - `radius` should have type `double`.
-   - `center` should have vector type `arma::vec`.
-
- * `b = BallBound<DistanceType, ElemType, VecType>(radius, center)`
-   - Construct a `BallBound` with the given `radius` and `center`.
-   - `radius` should have type `ElemType`.
-   - `center` should have type `VecType`.
-   - Note that it is not required to specify all three template parameters.
-   - See above for details on the meaning of each template parameter.
->>>>>>> 5b0167b6
 
 ---
 
 #### Accessing and modifying properties of the bound
 
-<<<<<<< HEAD
 The individual bounds associated with each dimension of a `HollowBallBound` can
 be accessed and modified.
 
@@ -958,22 +1174,10 @@
    - It is possible that `b.InnerRadius() > b.OuterRadius()`, and this implies
      that the hollow center is outside the outer ball (otherwise the bound is
      empty).
-=======
-The properties of the `BallBound` can be directly accessed and modified.
-
- * `b.Dim()` will return a `size_t` indicating the dimensionality of the bound.
-
- * `b.Center()` returns an `arma::vec&` containing the center of the ball bound.
-   Its elements can be directly modified.
-
- * `b.Radius()` will return a `double` that is the radius of the ball.
-   - `b.Radius() = r` will set the radius of the ball to `r`.
->>>>>>> 5b0167b6
 
  * `b[dim]` will return a [`Range`](../math.md#range) object representing the
    extents of the bound in dimension `dim`.
    - The range is defined as
-<<<<<<< HEAD
      `[b.Center()[dim] - b.OuterRadius(), b.Center()[dim] + b.OuterRadius()]`.
    - ***Note:*** this returns the maximum extents of the bound and does not
      consider the inner (hollow) ball.
@@ -983,25 +1187,12 @@
 
  * `b.MinWidth()` returns the minimum width of the bound in any dimension as a
    `double`. This is always equal to `b.Diameter()`.
-=======
-     `[b.Center()[dim] - b.Radius(), b.Center()[dim] + b.Radius()]`.
-   - ***Note:*** unlike [`HRectBound`](#hrectbound), it is not possible to set
-     individual bound dimensions with `b[dim]`.  Use `b.Center()` and
-    `b.Radius()` instead.
-
- * `b.Diameter()` returns the diameter of the ball.  This is always equal to
-   `2 * b.Radius()`.
-
- * `b.MinWidth()` returns the minimum width of the bound in any dimension as a
-   `double`.  This is always equal to `b.Diameter()`.
->>>>>>> 5b0167b6
 
  * `b.Distance()` returns either a
    [`EuclideanDistance`](../distances.md#lmetric) distance metric object, or a
    `DistanceType` if a custom `DistanceType` has been specified in the
    constructor.
 
-<<<<<<< HEAD
  * `b.Center(center)` will store the center of the `HollowBallBound` in the
    vector `center`. `center` should be of type `arma::vec`.
 
@@ -1034,58 +1225,28 @@
    return `ElemType`;
  * `b.Center()` and `b.HollowCenter()` will return `arma::Col<ElemType>&`; and
  * `b.Center(center)` expects `center` to be of type `arma::Col<ElemType>`.
-=======
- * `b.Center(center)` will store the center of the `BallBound` in the vector
-   `center`.  `center` should be of type `arma::vec`.
-
- * A `BallBound` can be serialized with
-   [`data::Save()` and `data::Load()`](../../load_save.md#mlpack-objects).
-
-***Note:*** if a custom `ElemType` and/or `VecType` were specified in the
-constructor, then:
-
- * `b.Radius()`, `b.MinWidth()`, `b.Volume()`, and `b.Diameter()` will return
-   `ElemType`;
- * `b[dim]` will return a `RangeType<ElemType>`;
- * `b.Center()` will return a `VecType&`, and
- * `b.Center(center)` expects `center` to be of type `VecType`.
->>>>>>> 5b0167b6
 
 ---
 
 #### Growing the bound
 
-<<<<<<< HEAD
 The `HollowBallBound` uses the logical `|=` to grow the bound to include points
 or other bounds.
 
  * `b |= data` expands `b` so the outer ball includes all of the data points in
    `data`, shrinking the inner ball as necessary.  `data` should be a
-=======
-The `BallBound` uses the logical `|=` to grow the bound to include points or
-other `BallBound`s.
-
- * `b |= data` expands `b` to include all of the data points in `data`.  `data`
-   should be a
->>>>>>> 5b0167b6
    [column-major `arma::mat`](../../matrices.md#representing-data-in-mlpack).
    The expansion operation is minimal, so `b` is not expanded any more than
    necessary.
    - The bound is grown using [Jack Ritter's bounding sphere
      algorithm](https://en.wikipedia.org/wiki/Bounding_sphere#Ritter's_bounding_sphere),
      which may move the center of the bound as it iteratively adds points to the
-<<<<<<< HEAD
      bound.  (The hollow center is not moved.)
    - If the bound is empty, the centers are initialized to the first point of
-=======
-     bound.
-   - If the bound is empty, the center is initialized to the first point of
->>>>>>> 5b0167b6
      `data`.
    - If the bound is not empty, then `data` is expected to have dimensionality
      that matches `b.Dim()`.
 
-<<<<<<< HEAD
  * `b |= bound` expands `b` to include all of the volume included in `bound`.
    The center points will not be modified.
    - The outer ball's radius will be expanded to include the outer balls of both
@@ -1103,13 +1264,10 @@
  - If a custom `ElemType` was specified, then any `data` argument should be a
    matrix with that `ElemType` (e.g. `arma::Mat<ElemType>`).
 
-=======
->>>>>>> 5b0167b6
 ---
 
 #### Bounding distances to other objects
 
-<<<<<<< HEAD
 Once a `HollowBallBound` has been successfully created and set to the desired
 bounding balls, there are a number of functions that can bound the
 distance between a `HollowBallBound` and other objects.
@@ -1120,20 +1278,10 @@
      (an `arma::vec`) or another `bound` (an `HRectBound`).
    - When passing another `bound`, `true` will be returned if `bound` even
      partially overlaps with `b`.
-=======
-Once a `BallBound` has been successfully created and set to the desired bounding
-ball, there are a number of functions that can bound the distance between a
-`BallBound` and other objects.
-
- * `b.Contains(point)`
-   - Return a `bool` indicating whether or not `b` contains the given `point`
-     (an `arma::vec`).
->>>>>>> 5b0167b6
 
  * `b.MinDistance(point)`
  * `b.MinDistance(bound)`
    - Return a `double` whose value is the minimum possible distance between `b`
-<<<<<<< HEAD
      and either a `point` (an `arma::vec`) or another `bound` (a
      `HollowBallBound`).
    - The minimum distance between `b` and another point or bound is the length
@@ -1141,20 +1289,10 @@
      `b`.
    - If `point` or `bound` are contained in `b`, then the returned distance is
      0.
-=======
-     and either a `point` (an `arma::vec`) or another `bound` (a `BallBound`).
-   - The minimum distance between `b` and another point is the distance between
-     the point and `b`'s center minus `b`'s radius.
-   - The minimum distance between `b` and another bound is the distance between
-     the centers minus the radii of the bounds.
-   - If `point` is contained in `b`, or if `bound` overlaps `b`, then the
-     returned distance is 0.
->>>>>>> 5b0167b6
 
  * `b.MaxDistance(point)`
  * `b.MaxDistance(bound)`
    - Return a `double` whose value is the maximum possible distance between `b`
-<<<<<<< HEAD
      and either a `point` (an `arma::vec`) or another `bound` (a
      `HollowBallBound`).
    - The maximum distance between `b` and a given `point` is the furthest
@@ -1167,15 +1305,6 @@
    - Note that this definition means that even if `b.Contains(point)` or
      `b.Contains(bound)` is `true`, the maximum distance may be greater than
      `0`.
-=======
-     and either a `point` (an `arma::vec`) or another `bound` (a `BallBound`).
-   - The maximum distance between `b` and a given `point` is the distance
-     between the point and `b`'s center plus `b`'s radius.
-   - The maximum distance between `b` and another bound is the distance between
-     the centers plus the radii of the bounds.
-   - Note that this definition means that even if `b.Contains(point)` is true,
-     or if `b` overlaps `bound`, the maximum distance may be greater than `0`.
->>>>>>> 5b0167b6
 
  * `b.RangeDistance(point)`
  * `b.RangeDistance(bound)`
@@ -1184,30 +1313,17 @@
    - This is more efficient than calling `b.MinDistance()` and
      `b.MaxDistance()`.
 
-<<<<<<< HEAD
 ***Note:*** if a custom `DistanceType` and `ElemType` were specified in the
 constructor, then all distances will be computed with respect to the specified
 `DistanceType` and all return values will either be `ElemType` or
 [`RangeType<ElemType>`](../math.md#range) (except for `Contains()`, which will
 still return a `bool`).
-=======
-***Note:*** if a custom `DistanceType`, `ElemType`, or `VecType` were specified
-in the constructor, then:
-
- * all distances will be computed with respect to the
-   specified `DistanceType`;
- * all `point` arguments should have type `VecType`; and
- * all return values will either be `ElemType` or
-   [`RangeType<ElemType>`](../math.md#range) (except for `Contains()`, which
-   will still return a `bool`).
->>>>>>> 5b0167b6
 
 ---
 
 #### Example usage
 
 ```c++
-<<<<<<< HEAD
 // Create a hollow ball bound in 3 dimensions whose outer ball is the unit ball
 // and whose inner ball is the ball with radius 0.5 centered at the origin.
 // The bounding range for all three dimensions is [0.0, 1.0].
@@ -1226,23 +1342,6 @@
 std::cout << std::endl;
 
 // Create a small dataset of 5 points.
-=======
-// Create a bound that is the unit ball in 3 dimensions, by setting the center
-// and radius in the constructor.
-mlpack::BallBound b(1.0, arma::vec(3, arma::fill::zeros));
-
-std::cout << "Bounding ball created manually:" << std::endl;
-std::cout << " - Center: " << b.Center().t();
-std::cout << " - Radius: " << b.Radius() << "." << std::endl;
-for (size_t i = 0; i < 3; ++i)
-{
-  std::cout << " - Dimension " << i << " range: [" << b[i].Lo() << ", "
-      << b[i].Hi() << "]." << std::endl;
-}
-
-// Create a small dataset of 5 points, and then create a bound that contains all
-// of those points.
->>>>>>> 5b0167b6
 arma::mat dataset(3, 5);
 dataset.col(0) = arma::vec("2.0 2.0 2.0");
 dataset.col(1) = arma::vec("2.5 2.5 2.5");
@@ -1250,7 +1349,6 @@
 dataset.col(3) = arma::vec("2.0 3.0 2.0");
 dataset.col(4) = arma::vec("3.0 3.0 3.0");
 
-<<<<<<< HEAD
 // If we simply build a HollowBallBound to enclose those points, the hollow part
 // of the ball is unmodified and remains empty.
 mlpack::HollowBallBound b2(3);
@@ -1328,72 +1426,12 @@
 mlpack::HollowBallBound<mlpack::ManhattanDistance> mb(2.0, 5.0, arma::vec(3));
 const mlpack::Range r2 = mb.RangeDistance(arma::vec("1.5 1.5 4.0"));
 std::cout << "Distance between Manhattan distance HollowBallBound and "
-=======
-// The bounding ball will be computed using Jack Ritter's algorithm.
-mlpack::BallBound b2(3);
-b2 |= dataset;
-
-std::cout << "Bounding ball created on dataset:" << std::endl;
-std::cout << " - Center: " << b2.Center().t();
-std::cout << " - Radius: " << b2.Radius() << "." << std::endl;
-for (size_t i = 0; i < 3; ++i)
-{
-  std::cout << " - Dimension " << i << ": [" << b2[i].Lo() << ", " << b2[i].Hi()
-      << "]." << std::endl;
-}
-
-// Compute the minimum distance between a point inside the unit ball and the
-// unit ball bound.
-const double d1 = b.MinDistance(arma::vec("0.5 0.5 0.5"));
-std::cout << "Minimum distance between unit ball bound and [0.5, 0.5, 0.5]: "
-    << d1 << "." << std::endl;
-
-// Use Contains().  In this case, the 'else' will be taken.
-if (b.Contains(arma::vec("1.5 1.5 1.5")))
-  std::cout << "Unit ball bound contains [1.5, 1.5, 1.5]." << std::endl;
-else
-  std::cout << "Unit ball does not contain [1.5, 1.5, 1.5]." << std::endl;
-std::cout << std::endl;
-
-// Compute the maximum distance between a point inside the unit ball and the
-// unit ball bound.
-const double d2 = b.MaxDistance(arma::vec("0.5 0.5 0.5"));
-std::cout << "Maximum distance between unit ball bound and [0.5, 0.5, 0.5]: "
-    << d2 << "." << std::endl;
-
-// Compute the minimum and maximum distances between the unit ball bound and the
-// bound built on data points.
-const mlpack::Range r = b.RangeDistance(b2);
-std::cout << "Distances between unit ball bound and dataset bound: [" << r.Lo()
-    << ", " << r.Hi() << "]." << std::endl;
-
-// Create a random bound with radius between 1 and 2 and random center.
-mlpack::BallBound br(3);
-br.Radius() = 1.0 + mlpack::Random();
-br.Center() = arma::randu<arma::vec>(3);
-std::cout << "Randomly created bound:" << std::endl;
-std::cout << " - Center: " << br.Center().t();
-std::cout << " - Radius: " << br.Radius() << "." << std::endl;
-for (size_t i = 0; i < 3; ++i)
-{
-  std::cout << " - Dimension " << i << ": [" << br[i].Lo() << ", " << br[i].Hi()
-      << "]." << std::endl;
-}
-
-// Create a bound using the Manhattan (L1) distance and compute the minimum and
-// maximum distance to a point.
-mlpack::BallBound<mlpack::ManhattanDistance> mb(3);
-mb |= dataset; // Expand the bound to include the points in the dataset.
-const mlpack::Range r2 = mb.RangeDistance(arma::vec("1.5 1.5 4.0"));
-std::cout << "Distance between Manhattan distance BallBound and "
->>>>>>> 5b0167b6
     << "[1.5, 1.5, 4.0]: [" << r2.Lo() << ", " << r2.Hi() << "]." << std::endl;
 
 // Create a bound using the Chebyshev (L-inf) distance, using random 32-bit
 // floating point elements, and compute the minimum and maximum distance to a
 // point.
 arma::fmat floatData(3, 25, arma::fill::randu);
-<<<<<<< HEAD
 mlpack::HollowBallBound<mlpack::ChebyshevDistance, float> cb;
 cb |= floatData;
 // Note the use of arma::fvec to represent a point, since ElemType is float.
@@ -1402,18 +1440,8 @@
     << "[1.5, 1.5, 4.0]: [" << r3.Lo() << ", " << r3.Hi() << "]." << std::endl;
 ```
 
-=======
-mlpack::BallBound<mlpack::ChebyshevDistance, float> cb;
-cb |= floatData; // Expand the bound to include the points in the dataset.
-// Note the use of arma::fvec to represent a point, since ElemType is float.
-const mlpack::RangeType<float> r3 = cb.RangeDistance(arma::fvec("1.5 1.5 4.0"));
-std::cout << "Distance between Chebyshev distance BallBound and "
-    << "[1.5, 1.5, 4.0]: [" << r3.Lo() << ", " << r3.Hi() << "]." << std::endl;
-```
-
----
-
->>>>>>> 5b0167b6
+---
+
 ### Custom `BoundType`s
 
 The `BinarySpaceTree` class allows an arbitrary `BoundType` template parameter
