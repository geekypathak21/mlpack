/*! @page bindings mlpack automatic bindings to other languages

@section bindings_overview Overview

mlpack has a system to automatically generate bindings to other languages, such
as Python and command-line programs, and it is extensible to other languages
with some amount of ease.  The maintenance burden of this system is low, and it
is designed in such a way that the bindings produced are always up to date
across languages and up to date with the mlpack library itself.

This document describes the full functioning of the system, and is a good place
to start for someone who wishes to understand the system so that they can
contribute a new binding language, or someone who wants to understand so they
can adapt the system for use in their own project, or someone who is simply
curious enough to see how the sausage is made.

The document is split into several sections:

 - @ref bindings_intro
 - @ref bindings_code
 - @ref bindings_general
    - @ref bindings_general_program_doc
    - @ref bindings_general_define_params
    - @ref bindings_general_functions
    - @ref bindings_general_more
 - @ref bindings_structure
 - @ref bindings_cli
    - @ref bindings_cli_mlpack_main
    - @ref bindings_cli_matrix
    - @ref bindings_cli_parsing
 - @ref bindings_python
    - @ref bindings_python_matrix
    - @ref bindings_python_model
    - @ref bindings_python_setup_py
    - @ref bindings_python_build_pyx
    - @ref bindings_python_testing
 - @ref bindings_new

@section bindings_intro Introduction

C++ is not the most popular language on the planet, and it (unfortunately) can
scare many away with its ultra-verbose error messages, confusing template rules,
and complex metaprogramming techniques.  Most practitioners of machine learning
tend to avoid writing native C++ and instead prefer other languages---probably
most notably Python.

In the case of Python, many projects will use tools like SWIG
(http://www.swig.org/) to automatically generate bindings, or they might
hand-write Cython.  The same types of strategies may be used for other
languages; hand-written MEX files may be used for MATLAB, hand-written RCpp
bindings might be used for R bindings, and so forth.

However, these approaches have a fundamental flaw: the hand-written bindings
must be maintained, and risk going out of date as the rest of the library
changes or new functionality is added.  This incurs a maintenance burden: each
major change to the library means that someone must update the bindings and test
that they are still working.  mlpack is not prepared to handle this maintenance
workload; therefore an alternate solution is needed.

At the time of the design of this system, mlpack shipped headers for a C++
library as well as many (~40) hand-written command-line programs that used the
mlpack::IO object to manage command-line arguments.  These programs all had
similar structure, and could be logically split into three sections:

 - parse the input options supplied by the user
 - run the machine learning algorithm
 - prepare the output to return to the user

The user might interface with this command-line program like the following:

@code
$ mlpack_knn -r reference.csv -q query.csv -k 3 -d d.csv -n n.csv
@endcode

That is, they would pass a number of input options---some were numeric values
(like @c -k @c 3 ); some were filenames (like @c -r @c reference.csv ); and a
few other types also.  Therefore, the first stage of the program---parsing input
options---would be handled by reading the command line and loading any input
matrices.  Preparing the output, which usually consists of data matrices (i.e.
@c -d @c d.csv ) involves saving the matrix returned by the algorithm to the
user's desired file.

Ideally, any binding to any language would have this same structure, and the
actual "run the machine learning algorithm" code could be identical.  For
MATLAB, for instance, we would not need to read the file @c reference.csv but
instead the user would simply pass their data matrix as an argument.  So each
input and output parameter would need to be handled differently, but the
algorithm could be run identically across all bindings.

Therefore, design of an automatically-generated binding system would simply
involve generating the boilerplate code necessary to parse input options for a
given language, and to return output options to a user.

@section bindings_code Writing code that can be turned into a binding

This section details what a binding file might actually look like.  It is good
to have this API in mind when reading the following sections.

Each mlpack binding is typically contained in the @c src/mlpack/methods/ folder
corresponding to a given machine learning algorithm, with the suffix
@c _main.cpp ; so an example is @c src/mlpack/methods/pca/pca_main.cpp .

These files have roughly two parts:

 - definition of the input and output parameters with @c PARAM macros
 - implementation of @c mlpackMain(), which is the actual machine learning code

Here is a simple example file:

@code
// This is a stripped version of mean_shift_main.cpp.
#include <mlpack/prereqs.hpp>
#include <mlpack/core/util/cli.hpp>
#include <mlpack/core/util/mlpack_main.hpp>

#include <mlpack/core/kernels/gaussian_kernel.hpp>
#include "mean_shift.hpp"

using namespace mlpack;
using namespace mlpack::meanshift;
using namespace mlpack::kernel;
using namespace std;

// Define the help text for the program.  The PRINT_PARAM_STRING() and
// PRINT_DATASET() macros are used to print the name of the parameter as seen in
// the binding type that is being used, and the PRINT_CALL() macro generates a
// sample invocation of the program in the language of the binding type that is
// being used.  Note that the macros must have + on either side of them.  We
// provide some extra references with the "SEE_ALSO()" macro, which is used to
// generate documentation for the website.

// Program Name.
BINDING_NAME("Mean Shift Clustering");

// Short description.
BINDING_SHORT_DESC(
    "A fast implementation of mean-shift clustering using dual-tree range "
    "search.  Given a dataset, this uses the mean shift algorithm to produce "
    "and return a clustering of the data.");

// Long description.
BINDING_LONG_DESC(
    "This program performs mean shift clustering on the given dataset, storing "
    "the learned cluster assignments either as a column of labels in the input "
    "dataset or separately."
    "\n\n"
    "The input dataset should be specified with the " +
    PRINT_PARAM_STRING("input") + " parameter, and the radius used for search"
    " can be specified with the " + PRINT_PARAM_STRING("radius") + " "
    "parameter.  The maximum number of iterations before algorithm termination "
    "is controlled with the " + PRINT_PARAM_STRING("max_iterations") + " "
    "parameter."
    "\n\n"
    "The output labels may be saved with the " + PRINT_PARAM_STRING("output") +
    " output parameter and the centroids of each cluster may be saved with the"
    " " + PRINT_PARAM_STRING("centroid") + " output parameter.");

// Example.
BINDING_EXAMPLE(
    "For example, to run mean shift clustering on the dataset " +
    PRINT_DATASET("data") + " and store the centroids to " +
    PRINT_DATASET("centroids") + ", the following command may be used: "
    "\n\n" +
    PRINT_CALL("mean_shift", "input", "data", "centroid", "centroids"));

// See also...
BINDING_SEE_ALSO("@kmeans", "#kmeans");
BINDING_SEE_ALSO("@dbscan", "#dbscan");
BINDING_SEE_ALSO("Mean shift on Wikipedia",
        "https://en.wikipedia.org/wiki/Mean_shift");
BINDING_SEE_ALSO("Mean Shift, Mode Seeking, and Clustering (pdf)",
        "http://citeseerx.ist.psu.edu/viewdoc/download?doi=10.1.1.510.1222"
        "&rep=rep1&type=pdf");
BINDING_SEE_ALSO("mlpack::mean_shift::MeanShift C++ class documentation",
        "@doxygen/classmlpack_1_1meanshift_1_1MeanShift.html");

// Define parameters for the executable.

// Required option: the user must give us a matrix.
PARAM_MATRIX_IN_REQ("input", "Input dataset to perform clustering on.", "i");

// Output options: the user can save the output matrix of labels and/or the
// centroids.
PARAM_UCOL_OUT("output", "Matrix to write output labels to.", "o");
PARAM_MATRIX_OUT("centroid", "If specified, the centroids of each cluster will "
    "be written to the given matrix.", "C");

// Mean shift configuration options.
PARAM_INT_IN("max_iterations", "Maximum number of iterations before mean shift "
    "terminates.", "m", 1000);
PARAM_DOUBLE_IN("radius", "If the distance between two centroids is less than "
    "the given radius, one will be removed.  A radius of 0 or less means an "
    "estimate will be calculated and used for the radius.", "r", 0);

void mlpackMain()
{
  // Process the parameters that the user passed.
  const double radius = IO::GetParam<double>("radius");
  const int maxIterations = IO::GetParam<int>("max_iterations");

  if (maxIterations < 0)
  {
    Log::Fatal << "Invalid value for maximum iterations (" << maxIterations <<
        ")! Must be greater than or equal to 0." << endl;
  }

  // Warn, if the user did not specify that they wanted any output.
  if (!IO::HasParam("output") && !IO::HasParam("centroid"))
  {
    Log::Warn << "--output_file, --in_place, and --centroid_file are not set; "
        << "no results will be saved." << endl;
  }

  arma::mat dataset = std::move(IO::GetParam<arma::mat>("input"));
  arma::mat centroids;
  arma::Col<size_t> assignments;

  // Prepare and run the actual algorithm.
  MeanShift<> meanShift(radius, maxIterations);

  Timer::Start("clustering");
  Log::Info << "Performing mean shift clustering..." << endl;
  meanShift.Cluster(dataset, assignments, centroids);
  Timer::Stop("clustering");

  Log::Info << "Found " << centroids.n_cols << " centroids." << endl;
  if (radius <= 0.0)
    Log::Info << "Estimated radius was " << meanShift.Radius() << ".\n";

  // Should we give the user the output matrix?
  if (IO::HasParam("output"))
    IO::GetParam<arma::Col<size_t>>("output") = std::move(assignments);

  // Should we give the user the centroid matrix?
  if (IO::HasParam("centroid"))
    IO::GetParam<arma::mat>("centroid") = std::move(centroids);
}
@endcode

We can see that we have defined the basic program information in the
@c BINDING_NAME(), @c BINDING_SHORT_DESC(), @c BINDING_LONG_DESC(),
@c BINDING_EXAMPLE() and @c BINDING_SEE_ALSO() macros.  This is, for instance,
what is displayed to describe the binding if the user passed the
<tt>\--help</tt> option for a command-line program.

Then, we define five parameters, three input and two output, that define the
data and options that the mean shift clustering will function on.  These
parameters are defined with the @c PARAM macros, of which there are many.  The
names of these macros specify the type, whether the parameter is required, and
whether the parameter is input or output.  Some examples:

 - @c PARAM_STRING_IN() -- a string-type input parameter
 - @c PARAM_MATRIX_OUT() -- a matrix-type output parameter
 - @c PARAM_DOUBLE_IN_REQ() -- a required double-type input parameter
 - @c PARAM_UMATRIX_IN() -- an unsigned matrix-type input parameter
 - @c PARAM_MODEL_IN() -- a serializable model-type input parameter

Note that each of these macros may have slightly different syntax.  See the
links above for further documentation.

In order to write a new binding, then, you simply must write @c BINDING_NAME(),
@c BINDING_SHORT_DESC(), @c BINDING_LONG_DESC(), @c BINDING_EXAMPLE() and
@c BINDING_SEE_ALSO() definitions of the program with some docuentation, define
the input and output parameters as @c PARAM macros, and then write an
@c mlpackMain() function that actually performs the functionality of the binding.
Inside of @c mlpackMain():

 - All input parameters are accessible through @c IO::GetParam<type>("name").
 - All output parameters should be set by the end of the function with the
      @c IO::GetParam<type>("name") method.

Then, assuming that your program is saved in the file @c program_name_main.cpp,
generating bindings for other languages is a simple addition to the
@c CMakeLists.txt file:

@code
add_cli_executable(program_name)
add_python_binding(program_name)
add_markdown_docs(program_name "cli;python" "category")
@endcode

In this example, @c add_markdown_docs() will generate documentation that is
typically used to build the website.  The "category" parameter should be one of
the categories in @c src/mlpack/bindings/markdown/MarkdownCategories.cmake.

@section bindings_general How to write mlpack bindings

This section describes the general structure of the @c IO code and how one
might write a new binding for mlpack.  After reading this section it should be
relatively clear how one could use the @c IO functionality along with CMake to
add a binding for a new mlpack machine learning method.  If it is not clear,
then the examples in the following sections should clarify.

@subsection bindings_general_program_doc Documenting a program with
@c BINDING_NAME(), @c BINDING_SHORT_DESC(), @c BINDING_LONG_DESC(),
@c BINDING_EXAMPLE() and @c BINDING_SEE_ALSO().

Any mlpack program should be documented with the @c BINDING_NAME(),
@c BINDING_SHORT_DESC(), @c BINDING_LONG_DESC() , @c BINDING_EXAMPLE() and
@c BINDING_SEE_ALSO() macros, which is available from the
@c <mlpack/core/util/mlpack_main.hpp> header.  The macros
are of the form

@code
BINDING_NAME("program name");
BINDING_SHORT_DESC("This is a short, two-sentence description of what the program does.");
BINDING_LONG_DESC("This is a long description of what the program does."
    " It might be many lines long and have lots of details about different options.");
BINDING_EXAMPLE("This contains one example for this particular binding.\n" +
    PROGRAM_CALL(...));
BINDING_EXAMPLE("This contains another example for this particular binding.\n" +
    PROGRAM_CALL(...));
// There could be many of these "see alsos".
BINDING_SEE_ALSO("https://en.wikipedia.org/wiki/Machine_learning");
@endcode

The short documentation should be two sentences indicating what the program
implements and does, and a quick overview of how it can be used and what it
should be used for.  When writing new short documentation, it is a good idea to
take a look at the existing documentation to get an idea of the general format.

For the "see also" section, you can specify as many @c SEE_ALSO() calls as you
see fit.  These are links used at the "see also" section of the website
documentation for each binding, and it's very important that relevant links are
provided (also to other bindings).  See the @c SEE_ALSO() documentation for more
details.

Although it is possible to provide very short documentation, it is certainly
better to provide a long description including

 - what the program does
 - a basic overview of what input and output parameters the program has
 - at least one example invocation

Examples are very important, and are probably what most users are going to
immediately search for, instead of taking a long time to read and carefully
consider all of the written documentation.

However, it is difficult to write language-agnostic documentation.  For
instance, in a command-line program, an output parameter '\--output_file' would
be specified on the command line as an input parameter, but in Python, the
output parameter 'output' would actually simply be returned from the call to the
Python function.  Therefore, we must be careful how our documentation refers to
input and output parameters.  The following general guidelines can help:

 - Always refer to output parameters as "output parameters", which is a fairly
   close term that can be interpreted to mean both "return values" for languages
   like Python and MATLAB and also "arguments given on the command line" for
   command line programs.

 - Use the provided @c PRINT_PARAM_STRING() macro to print the names of
   parameters.  For instance, <tt>PRINT_PARAM_STRING("shuffle")</tt> will print
   @c '\--shuffle' for a command line program and @c 'shuffle' for a Python
   binding.  The @c PRINT_PARAM_STRING() macro also takes into account the type
   of the parameter.

 - Use the provided @c PRINT_DATASET() and @c PRINT_MODEL() macro to introduce
   example datasets or models, which can be useful when introducing an example
   usage of the program.  So you could write @c '"to @c run @c with @c a
   @c dataset @c " @c + @c PRINT_DATASET("data") @c + @c "..."'.

 - Use the provided @c PRINT_CALL() macro to print example invocations of the
   program.  The first argument is the name of the program, and then the
   following arguments should be the name of a parameter followed by the value
   of that parameter.

 - Never mention files in the documentation---files are only relevant to
   command-line programs.  Similarly, avoid mentioning anything
   language-specific.

 - Remember that some languages give output through return values and some give
   output using other input parameters.  So the right verbiage to use is, e.g.,
   <tt>'the results may be saved using the PRINT_PARAM_STRING("output")
   parameter'</tt>, and @b not <tt>'the results are returned through the
   PRINT_PARAM_STRING("output") parameter'</tt>.

Each of these macros (@c PRINT_PARAM_STRING(), @c PRINT_DATASET(),
@c PRINT_MODEL(), and @c PRINT_CALL() ) provides different output depending on
the language.  Below are some example of documentation strings and their outputs
for different languages.  Note that the output might not be *exactly* as written
or formatted here, but the general gist should be the same.

@code
Input C++ (snippet):

  "The parameter " + PRINT_PARAM_STRING("shuffle") + ", if set, will shuffle "
  "the data before learning."

Command-line program output (snippet):

  The parameter '--shuffle', if set, will shuffle the data before learning.

Python binding output (snippet):

  The parameter 'shuffle', if set, will shuffle the data before learning.

Julia binding output (snippet):

  The parameter `shuffle`, if set, will shuffle the data before learning.

Go binding output (snippet):

  The parameter "Shuffle", if set, will shuffle the data before learning.
@endcode

@code
Input C++ (snippet):

  "The output matrix can be saved with the " + PRINT_PARAM_STRING("output") +
  " output parameter."

Command-line program output (snippet):

  The output matrix can be saved with the '--output_file' output parameter.

Python binding output (snippet):

  The output matrix can be saved with the 'output' output parameter.

Julia binding output (snippet):

  The output matrix can be saved with the `output` output parameter.

Go binding output (snippet):

  The output matrix can be saved with the "output" output parameter.
@endcode

@code
Input C++ (snippet):

  "For example, to train a model on the dataset " + PRINT_DATASET("x") + " and "
  "save the output model to " + PRINT_MODEL("model") + ", the following command"
  " can be used:"
  "\n\n" +
  PRINT_CALL("program", "input", "x", "output_model", "model")

Command-line program output (snippet):

  For example, to train a model on the dataset 'x.csv' and save the output model
  to 'model.bin', the following command can be used:

  $ program --input_file x.csv --output_model_file model.bin

Python binding output (snippet):

  For example, to train a model on the dataset 'x' and save the output model to
  'model', the following command can be used:

  >>> output = program(input=x)
  >>> model = output['output_model']

Julia binding output (snippet):

  For example, to train a model on the dataset `x` and save the output model to
  `model`, the following command can be used:

  julia> model = program(input=x)

Go binding output (snippet):

  For example, to train a model on the dataset "x" and save the output model to
  "model", the following command can be used:

    // Initialize optional parameters for Program().
    param := mlpack.ProgramOptions()
    param.Input = x

    model := mlpack.Program(param)
@endcode

@code
Input C++ (full program, 'random_numbers_main.cpp'):

<<<<<<< HEAD
// Program Name.
BINDING_NAME("Random Numbers");
=======
  // Program Name.
  BINDING_PNAME("Random Numbers");
>>>>>>> 4e04bb13

  // Short description.
  BINDING_SHORT_DESC("An implementation of Random Numbers");

  // Long description.
  BINDING_LONG_DESC(
      "This program generates random numbers with a "
      "variety of nonsensical techniques and example parameters.  The input "
      "dataset, which will be ignored, can be specified with the " +
      PRINT_PARAM_STRING("input") + " parameter.  If you would like to subtract"
      " values from each number, specify the " +
      PRINT_PARAM_STRING("subtract") + " parameter.  The number of random "
      "numbers to generate is specified with the " +
      PRINT_PARAM_STRING("num_values") + " parameter."
      "\n\n"
      "The output random numbers can be saved with the " +
      PRINT_PARAM_STRING("output") + " output parameter.  In addition, a "
      "randomly generated linear regression model can be saved with the " +
      PRINT_PARAM_STRING("output_model") + " output parameter.");

  // Example.
  BINDING_EXAMPLE(
      "For example, to generate 100 random numbers with 3 subtracted from them "
      "and save the output to " + PRINT_DATASET("rand") + " and the random "
      "model to " + PRINT_MODEL("rand_lr") + ", use the following "
      "command:"
      "\n\n" +
      PRINT_CALL("random_numbers", "num_values", 100, "subtract", 3, "output",
          "rand", "output_model", "rand_lr"));

Command line output:

    Random Numbers

    This program generates random numbers with a variety of nonsensical
    techniques and example parameters.  The input dataset, which will be
    ignored, can be specified with the '--input_file' parameter.  If you would
    like to subtract values from each number, specify the '--subtract'
    parameter.  The number of random numbers to generate is specified with the
    '--num_values' parameter.

    The output random numbers can be saved with the '--output_file' output
    parameter.  In addition, a randomly generated linear regression model can be
    saved with the '--output_model_file' output parameter.

    For example, to generate 100 random numbers with 3 subtracted from them and
    save the output to 'rand.csv' and the random model to 'rand_lr.bin', use the
    following command:

    $ random_numbers --num_values 100 --subtract 3 --output_file rand.csv
      --output_model_file rand_lr.bin

Python binding output:

    Random Numbers

    This program generates random numbers with a variety of nonsensical
    techniques and example parameters.  The input dataset, which will be
    ignored, can be specified with the 'input' parameter.  If you would like to
    subtract values from each number, specify the 'subtract' parameter.  The
    number of random numbers to generate is specified with the 'num_values'
    parameter.

    The output random numbers can be saved with the 'output' output parameter.
    In addition, a randomly generated linear regression model can be saved with
    the 'output_model' output parameter.

    For example, to generate 100 random numbers with 3 subtracted from them and
    save the output to 'rand' and the random model to 'rand_lr', use the
    following command:

    >>> output = random_numbers(num_values=100, subtract=3)
    >>> rand = output['output']
    >>> rand_lr = output['output_model']

Julia binding output:

    Random Numbers

    This program generates random numbers with a variety of nonsensical
    techniques and example parameters.  The input dataset, which will be
    ignored, can be specified with the `input` parameter.  If you would like to
    subtract values from each number, specify the `subtract` parameter.  The
    number of random numbers to generate is specified with the `num_values`
    parameter.

    The output random numbers can be saved with the `output` output parameter.
    In addition, a randomly generated linear regression model can be saved with
    the `output_model` output parameter.

    For example, to generate 100 random numbers with 3 subtracted from them and
    save the output to `rand` and the random model to `rand_lr`, use the
    following command:

    ```julia
    julia> rand, rand_lr = random_numbers(num_values=100, subtract=3)
    ```

Go binding output:

    Random Numbers

    This program generates random numbers with a variety of nonsensical
    techniques and example parameters.  The input dataset, which will be
    ignored, can be specified with the "Input" parameter.  If you would like to
    subtract values from each number, specify the "Subtract" parameter.  The
    number of random numbers to generate is specified with the "NumValues"
    parameter.

    The output random numbers can be saved with the "output" output parameter.
    In addition, a randomly generated linear regression model can be saved with
    the "outputModel" output parameter.

    For example, to generate 100 random numbers with 3 subtracted from them and
    save the output to "rand" and the random model to "randLr", use the
    following command:

    // Initialize optional parameters for RandomNumbers().
    param := mlpack.RandomNumbersOptions()
    param.NumValues = 100
    param.Subtract=3

    rand, randLr := mlpack.RandomNumbers(param)
@endcode

@subsection bindings_general_define_params Defining parameters for a program

There exist several macros that can be used after a @c BINDING_LONG_DESC() and
@c BINDING_EXAMPLE() definition to define the parameters that can be specified
for a given mlpack program. These macros all have the same general definition:
the name of the macro specifies the type of the parameter, whether or not the
parameter is required, and whether the parameter is an input or output parameter.
Then as arguments to the macros, the name, description, and sometimes the
single-character alias and the default value of the parameter.

To give a flavor of how these definitions look, the definition

@code
PARAM_STRING_IN("algorithm", "The algorithm to use: 'svd' or 'blah'.", "a");
@endcode

will define a string input parameter @c algorithm (referenced as
@c '\--algorithm' from the command-line or @c 'algorithm' from Python) with the
description <tt>The algorithm to use: 'svd' or 'blah'.</tt>  The
single-character alias @c '-a' can be used from a command-line program (but
means nothing in Python).

There are numerous different macros that can be used:

 - @c PARAM_FLAG() - boolean flag parameter
 - @c PARAM_INT_IN() - integer input parameter
 - @c PARAM_INT_OUT() - integer output parameter
 - @c PARAM_DOUBLE_IN() - double input parameter
 - @c PARAM_DOUBLE_OUT() - double output parameter
 - @c PARAM_STRING_IN() - string input parameter
 - @c PARAM_STRING_OUT() - string output parameter
 - @c PARAM_MATRIX_IN() - double-valued matrix (<tt>arma::mat</tt>) input
       parameter
 - @c PARAM_MATRIX_OUT() - double-valued matrix (<tt>arma::mat</tt>) output
       parameter
 - @c PARAM_UMATRIX_IN() - size_t-valued matrix (<tt>arma::Mat<size_t></tt>)
       input parameter
 - @c PARAM_UMATRIX_OUT() - size_t-valued matrix (<tt>arma::Mat<size_t></tt>)
       output parameter
 - @c PARAM_TMATRIX_IN() - transposed double-valued matrix (<tt>arma::mat</tt>)
       input parameter
 - @c PARAM_TMATRIX_OUT() - transposed double-valued matrix (<tt>arma::mat</tt>)
       output parameter
 - @c PARAM_MATRIX_AND_INFO_IN() - matrix with categoricals input parameter
       (<tt>std::tuple<data::DatasetInfo, arma::mat</tt>)
 - @c PARAM_COL_IN() - double-valued column vector (<tt>arma::vec</tt>) input
       parameter
 - @c PARAM_COL_OUT() - double-valued column vector (<tt>arma::vec</tt>) output
       parameter
 - @c PARAM_UCOL_IN() - size_t-valued column vector (<tt>arma::Col<size_t></tt>)
       input parameter
 - @c PARAM_UCOL_OUT() - size_t-valued column vector
       (<tt>arma::Col<size_t></tt>) output parameter
 - @c PARAM_ROW_IN() - double-valued row vector (<tt>arma::rowvec</tt>) input
       parameter
 - @c PARAM_ROW_OUT() - double-valued row vector (<tt>arma::rowvec</tt>) output
       parameter
 - @c PARAM_VECTOR_IN() - <tt>std::vector</tt> input parameter
 - @c PARAM_VECTOR_OUT() - <tt>std::vector</tt> output parameter
 - @c PARAM_MODEL_IN() - serializable model input parameter
 - @c PARAM_MODEL_OUT() - serializable model output parameter

And for input parameters, the parameter may also be required:

 - @c PARAM_INT_IN_REQ()
 - @c PARAM_DOUBLE_IN_REQ()
 - @c PARAM_STRING_IN_REQ()
 - @c PARAM_MATRIX_IN_REQ()
 - @c PARAM_UMATRIX_IN_REQ()
 - @c PARAM_TMATRIX_IN_REQ()
 - @c PARAM_VECTOR_IN_REQ()
 - @c PARAM_MODEL_IN_REQ()

Click the links for each macro to read further documentation.  Note also that
each possible combination of @c IN, @c OUT, and @c REQ is not available---output
options cannot be required, and some combinations simply have not been added
because they have not been needed.

The @c PARAM_MODEL_IN() and @c PARAM_MODEL_OUT() macros are used to serialize
mlpack models.  These could be used, for instance, to allow the user to save a
trained model (like a linear regression model) or load an input model.  The
first parameter to the @c PARAM_MODEL_IN() or @c PARAM_MODEL_OUT() macro should
be the C++ type of the model to be serialized; this type @b must have a function
<tt>template<typename Archive> void Serialize(Archive&, const unsigned int)</tt>
(i.e. the type must be serializable via mlpack's boost::serialization shim).
For example, to allow a user to specify an input model of type
`LinearRegression`, the follow definition could be used:

@code
PARAM_MODEL_IN(LinearRegression, "input_model", "The input model to be used.",
    "i");
@endcode

Then, the user will be able to specify their model from the command-line as
@c \--input_model_file and from Python using the @c input_model option to the
generated binding.

From the command line, matrix-type and model-type options (both input and
output) are loaded from or saved to the specified file.  This means that
@c _file is appended to the name of the parameter; so if the parameter name is
@c data and it is of a matrix or model type, then the name that the user will
specify on the command line will be @c \--data_file.  This displayed parameter
name change @b only occurs with matrix and model type parameters for
command-line programs.

The @c PARAM_MATRIX_AND_INFO() macro defines a categorical matrix parameter
(more specifically, a matrix type that can support categorical columns).  From
the C++ program side, this means that the parameter type is
<tt>std::tuple<data::DatasetInfo, arma::mat></tt>.  From the user side, for a
command-line program, this means that the user will pass the filename of a
dataset that can have categorical features, such as an ARFF dataset.  For a
Python program, the user may pass a Pandas matrix with categorical columns.
When the program is run, the input that the user gives will be processed and the
@c data::DatasetInfo object will be filled with the dimension types and the
@c arma::mat object will be filled with the data itself.

To give some examples, the parameter definitions from the example
"random_numbers" program in the previous section are shown below.

@code
PARAM_MATRIX_IN("input", "The input matrix that will be ignored.", "i");
PARAM_DOUBLE_IN("subtract", "The value to subtract from each parameter.", "s",
    0.0); // Default value of 0.0.
PARAM_INT_IN("num_samples", "The number of samples to generate.", "n", 100);

PARAM_MATRIX_OUT("output", "The output matrix of random samples.", "o");
PARAM_MODEL_OUT(LinearRegression, "output_model", "The randomly generated "
    "linear regression output model.", "M");
@endcode

Note that even the parameter documentation strings must be a little be agnostic
to the binding type, because the command-line interface is so different than the
Python interface to the user.

@subsection bindings_general_functions Using IO in an mlpackMain() function

mlpack's @c IO module provides a unified abstract interface for getting input
from and providing output to users without needing to consider the language
(command-line, Python, MATLAB, etc.) that the user is running the program from.
This means that after the @c BINDING_LONG_DESC() and @c BINDING_EXAMPLE() macros
and the @c PARAM_*() macros have been defined, a language-agnostic
@c mlpackMain() function can be written. This function then can perform the
actual computation that the entire program is meant to.

Inside of an @c mlpackMain() function, the @c mlpack::IO module can be used to
access input parameters and set output parameters.  There are two main functions
for this, plus a utility printing function:

 - @c IO::GetParam<T>() - get a reference to a parameter
 - @c IO::HasParam() - returns true if the user specified the parameter
 - @c IO::GetPrintableParam<T>() - returns a string representing the value of
      the parameter

So, to print "hello" if the user specified the @c print_hello parameter, the
following code could be used:

@code
using namespace mlpack;

if (IO::HasParam("print_hello"))
  std::cout << "Hello!" << std::endl;
else
  std::cout << "No greetings for you!" << std::endl;
@endcode

To access a string that a user passed in to the @c string parameter, the
following code could be used:

@code
using namespace mlpack;

const std::string& str = IO::GetParam<std::string>("string");
@endcode

Matrix types are accessed in the same way:

@code
using namespace mlpack;

arma::mat& matrix = IO::GetParam<arma::mat>("matrix");
@endcode

Similarly, model types can be accessed.  If a @c LinearRegression model was
specified by the user as the parameter @c model, the following code can access
the model:

@code
using namespace mlpack;

LinearRegression& lr = IO::GetParam<LinearRegression>("model");
@endcode

Matrices with categoricals are a little trickier to access since the C++
parameter type is <tt>std::tuple<data::DatasetInfo, arma::mat></tt>.  The
example below creates references to both the @c DatasetInfo and matrix objects,
assuming the user has passed a matrix with categoricals as the @c matrix
parameter.

@code
using namespace mlpack;

typename std::tuple<data::DatasetInfo, arma::mat> TupleType;
data::DatasetInfo& di = std::get<0>(IO::GetParam<TupleType>("matrix"));
arma::mat& matrix = std::get<1>(IO::GetParam<TupleType>("matrix"));
@endcode

These two functions can be used to write an entire program.  The third function,
@c GetPrintableParam(), can be used to help provide useful output in a program.
Typically, this function should be used if you want to provide some kind of
error message about a matrix or model parameter, but want to avoid printing the
matrix itself.  For instance, printing a matrix parameter with
@c GetPrintableParam() will print the filename for a command-line binding or the
size of a matrix for a Python binding.  @c GetPrintableParam() for a model
parameter will print the filename for the model for a command-line binding or
a simple string representing the type of the model for a Python binding.

Putting all of these ideas together, here is the @c mlpackMain() function that
could be created for the "random_numbers" program from earlier sections.

@code
#include <mlpack/core/util/mlpack_main.hpp>

<<<<<<< HEAD
// BINDING_NAME(), BINDING_SHORT_DESC(), BINDING_LONG_DESC() , BINDING_EXAMPLE(),
=======
// The BINDING_PNAME(), BINDING_SHORT_DESC(), BINDING_LONG_DESC(), BINDING_EXAMPLE(),
>>>>>>> 4e04bb13
// BINDING_SEE_ALSO() and PARAM_*() definitions should go here:
// ...

using namespace mlpack;

void mlpackMain()
{
  // If the user passed an input matrix, tell them that we'll be ignoring it.
  if (IO::HasParam("input"))
  {
    // Print the filename the user passed, if a command-line binding, or the
    // size of the matrix passed, if a Python binding.
    Log::Warn << "The input matrix "
        << IO::GetPrintableParam<arma::mat>("input") << " is ignored!"
        << std::endl;
  }

  // Get the number of samples and also the value we should subtract.
  const size_t numSamples = (size_t) IO::GetParam<int>("num_samples");
  const double subtractValue = IO::GetParam<double>("subtract");

  // Create the random matrix (1-dimensional).
  arma::mat output(1, numSamples, arma::fill::randu);
  output -= subtractValue;

  // Save the output matrix if the user wants.
  if (IO::HasParam("output"))
    IO::GetParam<arma::mat>("output") = std::move(output); // Avoid copy.

  // Did the user request a random linear regression model?
  if (IO::HasParam("output_model"))
  {
    LinearRegression lr;
    lr.Parameters().randu(10); // 10-dimensional (arbitrary).
    lr.Lambda() = 0.0;
    lr.Intercept() = false; // No intercept term.

    IO::GetParam<LinearRegression>("output_model") = std::move(lr);
  }
}
@endcode

@subsection bindings_general_more More documentation on using IO

More documentation for the IO module can either be found on the mlpack::IO
documentation page, or by reading the existing mlpack bindings.  These can be
found in the @c src/mlpack/methods/ folders, by finding the @c _main.cpp files.
For instance, @c src/mlpack/methods/neighbor_search/knn_main.cpp is the
k-nearest-neighbor search program definition.

@section bindings_structure Structure of IO module and associated macros

This section describes the internal functionality of the IO module and the
associated macros.  If you are only interested in writing mlpack programs, this
section is probably not worth reading.

There are eight main components involved with mlpack bindings:

 - the IO module, a singleton class that stores parameter information
 - the mlpackMain() function that defines the functionality of the binding
 - the BINDING_NAME() macro that defines the binding name
 - the BINDING_SHORT_DESC() macro that defines the short description
 - the BINDING_LONG_DESC() macro that defines the long description
 - (optional) the BINDING_EXAMPLE() macro that defines example usages
 - (optional) the BINDING_SEE_ALSO() macro that defines "see also" links
 - the PARAM_*() macros that define parameters for the binding

The mlpack::IO module is a singleton class that stores, at runtime, the binding
name, the documentation, and the parameter information and values.  In order to
do this, each parameter and the program documentation must make themselves known
to the IO singleton.  This is accomplished by having the @c BINDING_NAME(), 
@c BINDING_SHORT_DESC(), @c BINDING_LONG_DESC(), @c BINDING_EXAMPLE(),
@c BINDING_SEE_ALSO() and @c PARAM_*() macros declare global variables that,
in their constructors, register themselves with the IO singleton.

The @c BINDING_NAME() macro declares an object of type mlpack::util::ProgramName.
The @c BINDING_SHORT_DESC() macro declares an object of type
mlpack::util::ShortDescription.
The @c BINDING_LONG_DESC() macro declares an object of type
mlpack::util::LongDescription.
The @c BINDING_EXAMPLE() macro declares an object of type mlpack::util::Example.
The @c BINDING_SEE_ALSO() macro declares an object of type
mlpack::util::SeeAlso.
The @c ProgramName class constructor calls IO::RegisterProgramName() in order to
register the given program name.
The @c ShortDescription class constructor calls IO::RegisterShortDescription() in order to
register the given short description.
The @c LongDescription class constructor calls IO::RegisterLongDescription() in order to
register the given long description.
The @c Example class constructor calls IO::RegisterExample() in order to
register the given example.
The @c SeeAlso class constructor calls IO::RegisterSeeAlso() in order to
register the given see-also link.

The @c PARAM_*() macros declare an object that will, in its constructor, call
IO::Add() to register that parameter with the IO singleton.  The specific type
of that object will depend on the binding type being used.

The IO::Add() function takes an mlpack::util::ParamData object as its input.
This @c ParamData object has a number of fields that must be set to properly
describe the parameter.  Each of the fields is documented and probably
self-explanatory, but three fields deserve further explanation:

 - the <tt>std::string tname</tt> member is used to encode the true type of
   the parameter---which is not known by the IO singleton at runtime.  This
   should be set to <tt>TYPENAME(T)</tt> where @c T is the type of the
   parameter.

 - the <tt>boost::any value</tt> member is used to hold the actual value of the
   parameter.  Typically this will simply be the parameter held by a
   @c boost::any object, but for some types it may be more complex.  For
   instance, for a command-line matrix option, the @c value parameter will
   actually hold a tuple containing both the filename and the matrix itself.

 - the <tt>std::string cppType</tt> should be a string containing the type as
   seen in C++ code.  Typically this can be encoded by stringifying a
   @c PARAM_*() macro argument.

Thus, the global object defined by the @c PARAM_*() macro must turn its
arguments into a fully specified @c ParamData object and then call IO::Add()
with it.

With different binding types, different behavior is often required for the
@c GetParam<T>(), @c HasParam(), and @c GetPrintableParam<T>() functions.  In
order to handle this, the IO singleton also holds a function pointer map, so
that a given type of option can call specific functionality for a certain task.
This function map is accessible as @c IO::functionMap and is not meant to be
used by users, but instead by people writing binding types.

Each function in the map must have signature

@code
void MapFunction(const util::ParamData& d,
                 const void* input,
                 void* output);
@endcode

The use of void pointers allows any type to be specified as input or output to
the function without changing the signature for the map.  The IO function map
is of type

@code
std::map<std::string, std::map<std::string,
    void (*)(const util::ParamData&, const void*, void*)>>
@endcode

and the first map key is the typename (<tt>tname</tt>) of the parameter, and the
second map key is the string name of the function.  For instance, calling

@code
const util::ParamData& d = IO::Parameters()["param"];
IO::GetSingleton().functionMap[d.tname]["GetParam"](d, input, output);
@endcode

will call the @c GetParam() function for the type of the @c "param" parameter.
Examples are probably easiest to understand how this functionality works; see
the IO::GetParam<T>() source to see how this might be used.

The IO singleton expects the following functions to be defined in the function
map for each type:

 - @c GetParam -- return a pointer to the parameter in @c output.
 - @c GetPrintableParam -- return a pointer to a string description of the
       parameter in @c output.

If these functions are properly defined, then the IO module will work
correctly.  Other functions may also be defined; these may be used by other
parts of the binding infrastructure for different languages.

@section bindings_cli Command-line program bindings

This section describes the internal functionality of the command-line program
binding generator.  If you are only interested in writing mlpack programs, this
section probably is not worth reading.  This section is worth reading only if
you want to know the specifics of how the @c mlpackMain() function and macros
get turned into a fully working command-line program.

The code for the command-line bindings is found in @c src/mlpack/bindings/cli.

@subsection bindings_cli_mlpack_main mlpackMain() definition

Any command-line program must be compiled with the @c BINDING_TYPE macro
set to the value @c BINDING_TYPE_CLI.  This is handled by the CMake macro
@c add_cli_executable().

When @c BINDING_TYPE is set to @c BINDING_TYPE_CLI, the following is set in
@c src/mlpack/core/util/mlpack_main.hpp, which must be included by every mlpack
binding:

 - The options defined by @c PARAM_*() macros are of type
   mlpack::bindings::cli::CLIOption.

 - The parameter and value printing macros for @c BINDING_LONG_DESC()
   and BINDING_EXAMPLE() are set:
   * The @c PRINT_PARAM_STRING() macro is defined as
     mlpack::bindings::cli::ParamString().
   * The @c PRINT_DATASET() macro is defined as
     mlpack::bindings::cli::PrintDataset().
   * The @c PRINT_MODEL() macro is defined as
     mlpack::bindings::cli::PrintModel().
   * The @c PRINT_CALL() macro is defined as
     mlpack::bindings::cli::ProgramCall().

 - The function <tt>int main()</tt> is defined as:

@code
int main(int argc, char** argv)
{
  // Parse the command-line options; put them into IO.
  mlpack::bindings::cli::ParseCommandLine(argc, argv);

  mlpackMain();

  // Print output options, print verbose information, save model parameters,
  // clean up, and so forth.
  mlpack::bindings::cli::EndProgram();
}
@endcode

Thus any mlpack command-line binding first processes the command-line arguments
with mlpack::bindings::cli::ParseCommandLine(), then runs the binding with
@c mlpackMain(), then cleans up with mlpack::bindings::cli::EndProgram().

The @c ParseCommandLine() function reads the input parameters and sets the
values in IO.  For matrix-type and model-type parameters, this reads the
filenames from the command-line, but does not load the matrix or model.  Instead
the matrix or model is loaded the first time it is accessed with
@c GetParam<T>().

The @c \--help parameter is handled by the mlpack::bindings::cli::PrintHelp()
function.

At the end of program execution, the mlpack::bindings::cli::EndProgram()
function is called.  This writes any output matrix or model parameters to disk,
and prints the program parameters and timers if @c \--verbose was given.

@subsection bindings_cli_matrix Matrix and model parameter handling

For command line bindings, the matrix, model, and matrix with categorical type
parameters all require special handling, since it is not possible to pass a
matrix of any reasonable size or a model on the command line directly.
Therefore for a matrix or model parameter, the user specifies the file
containing that matrix or model parameter.  If the parameter is an input
parameter, then the file is loaded when @c GetParam<T>() is called.  If the
parameter is an output parameter, then the matrix or model is saved to the file
when @c EndProgram() is called.

The actual implementation of this is that the <tt>boost::any value</tt> member
of the @c ParamData struct does not hold the model or the matrix, but instead a
<tt>std::tuple</tt> containing both the matrix or the model, and the filename
associated with that matrix or model.

This means that functions like @c GetParam<T>() and @c GetPrintableParam<T>()
(and all of the other associated functions in the IO function map) must have
special handling for matrix or model types.  See those implementatipns for more
details---the special handling is enforced via SFINAE.

@subsection bindings_cli_parsing Parsing the command line

The @c ParseCommandLine() function uses <tt>CLI11</tt> to read
the values from the command line into the @c ParamData structs held by the IO
singleton.

In order to set up <tt>CLI11</tt>---and to keep its headers
from needing to be included by the rest of the library---the code loops over
each parameter known by the IO singleton and calls the @c "AddToPO" function
from the function map.  This in turn calls the necessary functions to register a
given parameter with <tt>CLI11</tt>, and once all parameters
have been registered, the facilities provided by <tt>CLI11</tt>
are used to parse the command line input properly.

@section bindings_python Python bindings

This section describes the internal functionality of the mlpack Python binding
generator.  If you are only interested in writing new bindings or building the
bindings, this section is probably not worth reading.  But if you are interested
in the internal working of the Python binding generator, then this section is
for you.

The Python bindings are significantly more complex than the command line
bindings because we cannot just compile directly to a finished product.  Instead
we need a multi-stage compilation:

 - We must generate a setup.py file that can be used to compile the bindings.
 - We must generate the .pyx (Cython) bindings for each program.
 - Then we must build each .pyx into a .so that is loadable from Python.
 - We must also test the Python bindings.

This is done with a combination of C++ code to generate the .pyx bindings, CMake
to run the actual compilation and generate the setup.py file, some utility
Python functions, and tests written in both Python and C++.  This code is
primarily contained in @c src/mlpack/bindings/python/.

@subsection bindings_python_matrix Passing matrices to/from Python

The standard Python matrix library is numpy, so mlpack bindings should accept
numpy matrices as input.  Fortunately, numpy Cython bindings already exist,
which make it easy to convert from a numpy object to an Armadillo object without
copying any data.  This code can be found in
@c src/mlpack/bindings/python/mlpack/arma_numpy.pyx, and is used by the Python
@c GetParam<T>() functionality.

mlpack also supports categorical matrices; in Python, the typical way of
representing matrices with categorical features is with Pandas.  Therefore,
mlpack also accepts Pandas matrices, and if any of the Pandas matrix dimensions
are categorical, these are properly encoded.  The function
@c to_matrix_with_info() from @c mlpack/bindings/python/mlpack/matrix_utils.py
is used to perform this conversion.

@subsection bindings_python_model Passing model parameter to/from Python

We use (or abuse) Cython functionality in order to give the user a model object
that they can use in their Python code.  However, we do not want to (or have the
infrastructure to) write bindings for every method that a serializable model
class might support; therefore, we only desire to return a memory pointer to the
model to the user.

In this way, a user that receives a model from an output parameter can then
reuse the model as an input parameter to another binding (or the same binding).

To return a function pointer we have to define a Cython class in the following
way (this example is taken from the perceptron binding):

@code
cdef extern from "</home/ryan/src/mlpack-rc/src/mlpack/methods/perceptron/perceptron_main.cpp>" nogil:
  cdef int mlpackMain() nogil except +RuntimeError

  cdef cppclass PerceptronModel:
    PerceptronModel() nogil


cdef class PerceptronModelType:
  cdef PerceptronModel* modelptr

  def __cinit__(self):
    self.modelptr = new PerceptronModel()

  def __dealloc__(self):
    del self.modelptr
@endcode

This class definition is automatically generated when the .pyx file is
automatically generated.

@subsection bindings_python_setup_py CMake generation of setup.py

A boilerplate setup.py file can be found in
@c src/mlpack/bindings/python/setup.py.in.  This will be configured by CMake to
produce the final @c setup.py file, but in order to do this, a list of the .pyx
files to be compiled must be gathered.

Therefore, the @c add_python_binding() macro is defined in
@c src/mlpack/bindings/python/CMakeLists.txt.  This adds the given binding to
the @c MLPACK_PYXS variable, which is then inserted into @c setup.py as part of
the @c configure_file() step in @c src/mlpack/CMakeLists.txt.

@subsection bindings_python_generate_pyx Generation of .pyx files

A binding named @c program is built into a program called
@c generate_pyx_program (this a CMake target, so you can build these
individually if you like).  The file
@c src/mlpack/bindings/python/generate_pyx.cpp.in is configured by CMake to set
the name of the program and the @c *_main.cpp file to include correctly, then
the @c mlpack::bindings::python::PrintPYX() function is called by the program.
The @c PrintPYX() function uses the parameters that have been set in the IO
singleton by the @c BINDING_NAME(), @c BINDING_SHORT_DESC(),
@c BINDING_LONG_DESC(), @c BINDING_EXAMPLE(), @c BINDING_SEE_ALSO() and
@c PARAM_*() macros in order to actually print a fully-working .pyx file that
can be compiled.  The file has several sections:

 - Python imports (numpy/pandas/cython/etc.)
 - Cython imports of C++ utility functions and Armadillo functionality
 - Cython imports of any necessary serializable model types
 - Definitions of classes for serializable model types
 - The binding function definition
 - Documentation: input and output parameters
 - The call to mlpackMain()
 - Handling of output functionality
 - Return of output parameters

Any output parameters for Python bindings are returned in a dict containing
named elements.

@subsection bindings_python_build_pyx Building the .pyx files

After building the @c generate_pyx_program target, the @c build_pyx_program
target is built as a dependency of the @c python target.  This simply takes the
generated .pyx file and uses Python setuptools to compile this to a Python
binding.

@subsection bindings_python_testing Testing the Python bindings

We cannot do our tests only from the Boost Unit Test Framework in C++ because we
need to see that we are able to load parameters properly from Python and return
output correctly.

The tests are in @c src/mlpack/bindings/python/tests/ and test both the actual
bindings and also the auxiliary Python code included in
@c src/mlpack/bindings/python/mlpack/.

@section bindings_new Adding new binding types

Adding a new binding type to mlpack is fairly straightforward once the general
structure of the IO singleton and the function map that IO uses is understood.
For each different language that bindings are desired for, the route to a
solution will be particularly different---so it is hard to provide any general
guidance for how to make new bindings that will be applicable to each language.

In general, the first thing to handle will be how matrices are passed back and
forth between the target language.  Typically this might mean getting the memory
address of an input matrix and wrapping an @c arma::mat object around that
memory address.  This can be handled in the @c GetParam() function that is part
of the IO singleton function map; see @c get_param.hpp for both the IO and
Python bindings for an example (in @c src/mlpack/bindings/cli/ and
@c src/mlpack/bindings/python/).

Serialization of models is also a tricky consideration; in some languages you
will be able to pass a pointer to the model itself.  This is generally
best---users should not expect to be able to manipulate the model in the target
language, but they should expect that they can pass a model back and forth
without paying a runtime penalty.  So, for example, serializing a model using a
@c boost::text_oarchive and then returning the string that represents the model
is not acceptable, because that string can be extremely large and the time it
takes to decode the model can be very large.

The strategy of generating a binding definition for the target language, like
what is done with Python, can be a useful strategy that should be considered.
If this is the route that is desired, a large amount of CMake boilerplate may be
necessary.  The Python CMake configuration can be referred to as an example, but
probably a large amount of adaptation to other languages will be necessary.

Lastly, when adding a new language, be sure to make sure it works with the
Markdown documentation generator.  In order to make this happen, you will need
to modify all of the @c add_markdown_docs() calls in the different
@c CMakeLists.txt files to contain the name of the language you have written a
binding for.  You will also need to modify every function in
@c src/mlpack/bindings/markdown/print_doc_functions_impl.hpp to correctly call
out to the corresponding function for the language that you have written
bindings for.

*/<|MERGE_RESOLUTION|>--- conflicted
+++ resolved
@@ -472,13 +472,8 @@
 @code
 Input C++ (full program, 'random_numbers_main.cpp'):
 
-<<<<<<< HEAD
 // Program Name.
 BINDING_NAME("Random Numbers");
-=======
-  // Program Name.
-  BINDING_PNAME("Random Numbers");
->>>>>>> 4e04bb13
 
   // Short description.
   BINDING_SHORT_DESC("An implementation of Random Numbers");
@@ -826,11 +821,7 @@
 @code
 #include <mlpack/core/util/mlpack_main.hpp>
 
-<<<<<<< HEAD
 // BINDING_NAME(), BINDING_SHORT_DESC(), BINDING_LONG_DESC() , BINDING_EXAMPLE(),
-=======
-// The BINDING_PNAME(), BINDING_SHORT_DESC(), BINDING_LONG_DESC(), BINDING_EXAMPLE(),
->>>>>>> 4e04bb13
 // BINDING_SEE_ALSO() and PARAM_*() definitions should go here:
 // ...
 
@@ -901,7 +892,7 @@
 The mlpack::IO module is a singleton class that stores, at runtime, the binding
 name, the documentation, and the parameter information and values.  In order to
 do this, each parameter and the program documentation must make themselves known
-to the IO singleton.  This is accomplished by having the @c BINDING_NAME(), 
+to the IO singleton.  This is accomplished by having the @c BINDING_NAME(),
 @c BINDING_SHORT_DESC(), @c BINDING_LONG_DESC(), @c BINDING_EXAMPLE(),
 @c BINDING_SEE_ALSO() and @c PARAM_*() macros declare global variables that,
 in their constructors, register themselves with the IO singleton.
