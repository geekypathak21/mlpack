### mlpack 3.1.1
###### ????-??-??
  * Fix random forest bug for numerical-only data (#1887).

  * Significant speedups for random forest (#1887).

  * Random forest now has `minimum_gain_split` and `subspace_dim` parameters
    (#1887).

  * Decision tree parameter `print_training_error` deprecated in favor of
    `print_training_accuracy`.

  * `output` option changed to `predictions` for adaboost and perceptron
    binding. Old options are now deprecated and will be preserved until mlpack
    4.0.0 (#1882).

  * Concatenated ReLU layer (#1843).

  * Accelerate NormalizeLabels function using hashing instead of linear search
    (see `src/mlpack/core/data/normalize_labels_impl.hpp`) (#1780).

<<<<<<< HEAD
  * Add `ConfusionMatrix()` function for checking performance of classifiers
    (#1798).

  * Install ensmallen headers when it is downloaded during build (#1900).

=======
>>>>>>> 26389bff
### mlpack 3.1.0
###### 2019-04-25
  * Add DiagonalGaussianDistribution and DiagonalGMM classes to speed up the
    diagonal covariance computation and deprecate DiagonalConstraint (#1666).

  * Add kernel density estimation (KDE) implementation with bindings to other
    languages (#1301).

  * Where relevant, all models with a `Train()` method now return a `double`
    value representing the goodness of fit (i.e. final objective value, error,
    etc.) (#1678).

  * Add implementation for linear support vector machine (see
    `src/mlpack/methods/linear_svm`).

  * Change DBSCAN to use PointSelectionPolicy and add OrderedPointSelection (#1625).

  * Residual block support (#1594).

  * Bidirectional RNN (#1626).

  * Dice loss layer (#1674, #1714) and hard sigmoid layer (#1776).

  * `output` option changed to `predictions` and `output_probabilities` to
    `probabilities` for Naive Bayes binding (`mlpack_nbc`/`nbc()`).  Old options
    are now deprecated and will be preserved until mlpack 4.0.0 (#1616).

  * Add support for Diagonal GMMs to HMM code (#1658, #1666).  This can provide
    large speedup when a diagonal GMM is acceptable as an emission probability
    distribution.

  * Python binding improvements: check parameter type (#1717), avoid copying
    Pandas dataframes (#1711), handle Pandas Series objects (#1700).

### mlpack 3.0.4
###### 2018-11-13
  * Bump minimum CMake version to 3.3.2.

  * CMake fixes for Ninja generator by Marc Espie.

### mlpack 3.0.3
###### 2018-07-27
  * Fix Visual Studio compilation issue (#1443).

  * Allow running local_coordinate_coding binding with no initial_dictionary
    parameter when input_model is not specified (#1457).

  * Make use of OpenMP optional via the CMake 'USE_OPENMP' configuration
    variable (#1474).

  * Accelerate FNN training by 20-30% by avoiding redundant calculations
    (#1467).

  * Fix math::RandomSeed() usage in tests (#1462, #1440).

  * Generate better Python setup.py with documentation (#1460).

### mlpack 3.0.2
###### 2018-06-08
  * Documentation generation fixes for Python bindings (#1421).

  * Fix build error for man pages if command-line bindings are not being built
    (#1424).

  * Add 'shuffle' parameter and Shuffle() method to KFoldCV (#1412).  This will
    shuffle the data when the object is constructed, or when Shuffle() is
    called.

  * Added neural network layers: AtrousConvolution (#1390), Embedding (#1401),
    and LayerNorm (layer normalization) (#1389).

  * Add Pendulum environment for reinforcement learning (#1388) and update
    Mountain Car environment (#1394).

### mlpack 3.0.1
###### 2018-05-10
  * Fix intermittently failing tests (#1387).

  * Add big-batch SGD (BBSGD) optimizer in
    src/mlpack/core/optimizers/bigbatch_sgd/ (#1131).

  * Fix simple compiler warnings (#1380, #1373).

  * Simplify NeighborSearch constructor and Train() overloads (#1378).

  * Add warning for OpenMP setting differences (#1358/#1382).  When mlpack is
    compiled with OpenMP but another application is not (or vice versa), a
    compilation warning will now be issued.

  * Restructured loss functions in src/mlpack/methods/ann/ (#1365).

  * Add environments for reinforcement learning tests (#1368, #1370, #1329).

  * Allow single outputs for multiple timestep inputs for recurrent neural
    networks (#1348).

  * Add He and LeCun normal initializations for neural networks (#1342).
    Neural networks: add He and LeCun normal initializations (#1342), add FReLU
    and SELU activation functions (#1346, #1341), add alpha-dropout (#1349).

### mlpack 3.0.0
###### 2018-03-30
  * Speed and memory improvements for DBSCAN.  --single_mode can now be used for
    situations where previously RAM usage was too high.

  * Bump minimum required version of Armadillo to 6.500.0.

  * Add automatically generated Python bindings.  These have the same interface
    as the command-line programs.

  * Add deep learning infrastructure in src/mlpack/methods/ann/.

  * Add reinforcement learning infrastructure in
    src/mlpack/methods/reinforcement_learning/.

  * Add optimizers: AdaGrad, CMAES, CNE, FrankeWolfe, GradientDescent,
    GridSearch, IQN, Katyusha, LineSearch, ParallelSGD, SARAH, SCD, SGDR,
    SMORMS3, SPALeRA, SVRG.

  * Add hyperparameter tuning infrastructure and cross-validation infrastructure
    in src/mlpack/core/cv/ and src/mlpack/core/hpt/.

  * Fix bug in mean shift.

  * Add random forests (see src/mlpack/methods/random_forest).

  * Numerous other bugfixes and testing improvements.

  * Add randomized Krylov SVD and Block Krylov SVD.

### mlpack 2.2.5
###### 2017-08-25
  * Compilation fix for some systems (#1082).

  * Fix PARAM_INT_OUT() (#1100).

### mlpack 2.2.4
###### 2017-07-18
  * Speed and memory improvements for DBSCAN. --single_mode can now be used for
    situations where previously RAM usage was too high.

  * Fix bug in CF causing incorrect recommendations.

### mlpack 2.2.3
###### 2017-05-24
  * Bug fix for --predictions_file in mlpack_decision_tree program.

### mlpack 2.2.2
###### 2017-05-04
  * Install backwards-compatibility mlpack_allknn and mlpack_allkfn programs;
    note they are deprecated and will be removed in mlpack 3.0.0 (#992).

  * Fix RStarTree bug that surfaced on OS X only (#964).

  * Small fixes for MiniBatchSGD and SGD and tests.

### mlpack 2.2.1
###### 2017-04-13
  * Compilation fix for mlpack_nca and mlpack_test on older Armadillo versions
    (#984).

### mlpack 2.2.0
###### 2017-03-21
  * Bugfix for mlpack_knn program (#816).

  * Add decision tree implementation in methods/decision_tree/.  This is very
    similar to a C4.5 tree learner.

  * Add DBSCAN implementation in methods/dbscan/.

  * Add support for multidimensional discrete distributions (#810, #830).

  * Better output for Log::Debug/Log::Info/Log::Warn/Log::Fatal for Armadillo
    objects (#895, #928).

  * Refactor categorical CSV loading with boost::spirit for faster loading
    (#681).

### mlpack 2.1.1
###### 2016-12-22
  * HMMs now use random initialization; this should fix some convergence issues
    (#828).

  * HMMs now initialize emissions according to the distribution of observations
    (#833).

  * Minor fix for formatted output (#814).

  * Fix DecisionStump to properly work with any input type.

### mlpack 2.1.0
###### 2016-10-31
  * Fixed CoverTree to properly handle single-point datasets.

  * Fixed a bug in CosineTree (and thus QUIC-SVD) that caused split failures for
    some datasets (#717).

  * Added mlpack_preprocess_describe program, which can be used to print
    statistics on a given dataset (#742).

  * Fix prioritized recursion for k-furthest-neighbor search (mlpack_kfn and the
    KFN class), leading to orders-of-magnitude speedups in some cases.

  * Bump minimum required version of Armadillo to 4.200.0.

  * Added simple Gradient Descent optimizer, found in
    src/mlpack/core/optimizers/gradient_descent/ (#792).

  * Added approximate furthest neighbor search algorithms QDAFN and
    DrusillaSelect in src/mlpack/methods/approx_kfn/, with command-line program
    mlpack_approx_kfn.

### mlpack 2.0.3
###### 2016-07-21
  * Added multiprobe LSH (#691).  The parameter 'T' to LSHSearch::Search() can
    now be used to control the number of extra bins that are probed, as can the
    -T (--num_probes) option to mlpack_lsh.

  * Added the Hilbert R tree to src/mlpack/core/tree/rectangle_tree/ (#664).  It
    can be used as the typedef HilbertRTree, and it is now an option in the
    mlpack_knn, mlpack_kfn, mlpack_range_search, and mlpack_krann command-line
    programs.

  * Added the mlpack_preprocess_split and mlpack_preprocess_binarize programs,
    which can be used for preprocessing code (#650, #666).

  * Added OpenMP support to LSHSearch and mlpack_lsh (#700).

### mlpack 2.0.2
###### 2016-06-20
  * Added the function LSHSearch::Projections(), which returns an arma::cube
    with each projection table in a slice (#663).  Instead of Projection(i), you
    should now use Projections().slice(i).

  * A new constructor has been added to LSHSearch that creates objects using
    projection tables provided in an arma::cube (#663).

  * Handle zero-variance dimensions in DET (#515).

  * Add MiniBatchSGD optimizer (src/mlpack/core/optimizers/minibatch_sgd/) and
    allow its use in mlpack_logistic_regression and mlpack_nca programs.

  * Add better backtrace support from Grzegorz Krajewski for Log::Fatal messages
    when compiled with debugging and profiling symbols.  This requires libbfd
    and libdl to be present during compilation.

  * CosineTree test fix from Mikhail Lozhnikov (#358).

  * Fixed HMM initial state estimation (#600).

  * Changed versioning macros __MLPACK_VERSION_MAJOR, __MLPACK_VERSION_MINOR,
    and __MLPACK_VERSION_PATCH to MLPACK_VERSION_MAJOR, MLPACK_VERSION_MINOR,
    and MLPACK_VERSION_PATCH.  The old names will remain in place until
    mlpack 3.0.0.

  * Renamed mlpack_allknn, mlpack_allkfn, and mlpack_allkrann to mlpack_knn,
    mlpack_kfn, and mlpack_krann.  The mlpack_allknn, mlpack_allkfn, and
    mlpack_allkrann programs will remain as copies until mlpack 3.0.0.

  * Add --random_initialization option to mlpack_hmm_train, for use when no
    labels are provided.

  * Add --kill_empty_clusters option to mlpack_kmeans and KillEmptyClusters
    policy for the KMeans class (#595, #596).

### mlpack 2.0.1
###### 2016-02-04
  * Fix CMake to properly detect when MKL is being used with Armadillo.

  * Minor parameter handling fixes to mlpack_logistic_regression (#504, #505).

  * Properly install arma_config.hpp.

  * Memory handling fixes for Hoeffding tree code.

  * Add functions that allow changing training-time parameters to HoeffdingTree
    class.

  * Fix infinite loop in sparse coding test.

  * Documentation spelling fixes (#501).

  * Properly handle covariances for Gaussians with large condition number
    (#496), preventing GMMs from filling with NaNs during training (and also
    HMMs that use GMMs).

  * CMake fixes for finding LAPACK and BLAS as Armadillo dependencies when ATLAS
    is used.

  * CMake fix for projects using mlpack's CMake configuration from elsewhere
    (#512).

### mlpack 2.0.0
###### 2015-12-24
  * Removed overclustering support from k-means because it is not well-tested,
    may be buggy, and is (I think) unused.  If this was support you were using,
    open a bug or get in touch with us; it would not be hard for us to
    reimplement it.

  * Refactored KMeans to allow different types of Lloyd iterations.

  * Added implementations of k-means: Elkan's algorithm, Hamerly's algorithm,
    Pelleg-Moore's algorithm, and the DTNN (dual-tree nearest neighbor)
    algorithm.

  * Significant acceleration of LRSDP via the use of accu(a % b) instead of
    trace(a * b).

  * Added MatrixCompletion class (matrix_completion), which performs nuclear
    norm minimization to fill unknown values of an input matrix.

  * No more dependence on Boost.Random; now we use C++11 STL random support.

  * Add softmax regression, contributed by Siddharth Agrawal and QiaoAn Chen.

  * Changed NeighborSearch, RangeSearch, FastMKS, LSH, and RASearch API; these
    classes now take the query sets in the Search() method, instead of in the
    constructor.

  * Use OpenMP, if available.  For now OpenMP support is only available in the
    DET training code.

  * Add support for predicting new test point values to LARS and the
    command-line 'lars' program.

  * Add serialization support for Perceptron and LogisticRegression.

  * Refactor SoftmaxRegression to predict into an arma::Row<size_t> object, and
    add a softmax_regression program.

  * Refactor LSH to allow loading and saving of models.

  * ToString() is removed entirely (#487).

  * Add --input_model_file and --output_model_file options to appropriate
    machine learning algorithms.

  * Rename all executables to start with an "mlpack" prefix (#229).

  * Add HoeffdingTree and mlpack_hoeffding_tree, an implementation of the
    streaming decision tree methodology from Domingos and Hulten in 2000.

### mlpack 1.0.12
###### 2015-01-07
  * Switch to 3-clause BSD license (from LGPL).

### mlpack 1.0.11
###### 2014-12-11
  * Proper handling of dimension calculation in PCA.

  * Load parameter vectors properly for LinearRegression models.

  * Linker fixes for AugLagrangian specializations under Visual Studio.

  * Add support for observation weights to LinearRegression.

  * MahalanobisDistance<> now takes the root of the distance by default and
    therefore satisfies the triangle inequality (TakeRoot now defaults to true).

  * Better handling of optional Armadillo HDF5 dependency.

  * Fixes for numerous intermittent test failures.

  * math::RandomSeed() now sets the random seed for recent (>=3.930) Armadillo
    versions.

  * Handle Newton method convergence better for
    SparseCoding::OptimizeDictionary() and make maximum iterations a parameter.

  * Known bug: CosineTree construction may fail in some cases on i386 systems
    (#358).

### mlpack 1.0.10
###### 2014-08-29
  * Bugfix for NeighborSearch regression which caused very slow allknn/allkfn.
    Speeds are now restored to approximately 1.0.8 speeds, with significant
    improvement for the cover tree (#347).

  * Detect dependencies correctly when ARMA_USE_WRAPPER is not being defined
    (i.e., libarmadillo.so does not exist).

  * Bugfix for compilation under Visual Studio (#348).

### mlpack 1.0.9
###### 2014-07-28
  * GMM initialization is now safer and provides a working GMM when constructed
    with only the dimensionality and number of Gaussians (#301).

  * Check for division by 0 in Forward-Backward Algorithm in HMMs (#301).

  * Fix MaxVarianceNewCluster (used when re-initializing clusters for k-means)
    (#301).

  * Fixed implementation of Viterbi algorithm in HMM::Predict() (#303).

  * Significant speedups for dual-tree algorithms using the cover tree (#235,
    #314) including a faster implementation of FastMKS.

  * Fix for LRSDP optimizer so that it compiles and can be used (#312).

  * CF (collaborative filtering) now expects users and items to be zero-indexed,
    not one-indexed (#311).

  * CF::GetRecommendations() API change: now requires the number of
    recommendations as the first parameter.  The number of users in the local
    neighborhood should be specified with CF::NumUsersForSimilarity().

  * Removed incorrect PeriodicHRectBound (#58).

  * Refactor LRSDP into LRSDP class and standalone function to be optimized
    (#305).

  * Fix for centering in kernel PCA (#337).

  * Added simulated annealing (SA) optimizer, contributed by Zhihao Lou.

  * HMMs now support initial state probabilities; these can be set in the
    constructor, trained, or set manually with HMM::Initial() (#302).

  * Added Nyström method for kernel matrix approximation by Marcus Edel.

  * Kernel PCA now supports using Nyström method for approximation.

  * Ball trees now work with dual-tree algorithms, via the BallBound<> bound
    structure (#307); fixed by Yash Vadalia.

  * The NMF class is now AMF<>, and supports far more types of factorizations,
    by Sumedh Ghaisas.

  * A QUIC-SVD implementation has returned, written by Siddharth Agrawal and
    based on older code from Mudit Gupta.

  * Added perceptron and decision stump by Udit Saxena (these are weak learners
    for an eventual AdaBoost class).

  * Sparse autoencoder added by Siddharth Agrawal.

### mlpack 1.0.8
###### 2014-01-06
  * Memory leak in NeighborSearch index-mapping code fixed (#298).

  * GMMs can be trained using the existing model as a starting point by
    specifying an additional boolean parameter to GMM::Estimate() (#296).

  * Logistic regression implementation added in methods/logistic_regression (see
    also #293).

  * L-BFGS optimizer now returns its function via Function().

  * Version information is now obtainable via mlpack::util::GetVersion() or the
    __MLPACK_VERSION_MAJOR, __MLPACK_VERSION_MINOR, and  __MLPACK_VERSION_PATCH
    macros (#297).

  * Fix typos in allkfn and allkrann output.

### mlpack 1.0.7
###### 2013-10-04
  * Cover tree support for range search (range_search), rank-approximate nearest
    neighbors (allkrann), minimum spanning tree calculation (emst), and FastMKS
    (fastmks).

  * Dual-tree FastMKS implementation added and tested.

  * Added collaborative filtering package (cf) that can provide recommendations
    when given users and items.

  * Fix for correctness of Kernel PCA (kernel_pca) (#270).

  * Speedups for PCA and Kernel PCA (#198).

  * Fix for correctness of Neighborhood Components Analysis (NCA) (#279).

  * Minor speedups for dual-tree algorithms.

  * Fix for Naive Bayes Classifier (nbc) (#269).

  * Added a ridge regression option to LinearRegression (linear_regression)
    (#286).

  * Gaussian Mixture Models (gmm::GMM<>) now support arbitrary covariance matrix
    constraints (#283).

  * MVU (mvu) removed because it is known to not work (#183).

  * Minor updates and fixes for kernels (in mlpack::kernel).

### mlpack 1.0.6
###### 2013-06-13
  * Minor bugfix so that FastMKS gets built.

### mlpack 1.0.5
###### 2013-05-01
  * Speedups of cover tree traversers (#235).

  * Addition of rank-approximate nearest neighbors (RANN), found in
    src/mlpack/methods/rann/.

  * Addition of fast exact max-kernel search (FastMKS), found in
    src/mlpack/methods/fastmks/.

  * Fix for EM covariance estimation; this should improve GMM training time.

  * More parameters for GMM estimation.

  * Force GMM and GaussianDistribution covariance matrices to be positive
    definite, so that training converges much more often.

  * Add parameter for the tolerance of the Baum-Welch algorithm for HMM
    training.

  * Fix for compilation with clang compiler.

  * Fix for k-furthest-neighbor-search.

### mlpack 1.0.4
###### 2013-02-08
  * Force minimum Armadillo version to 2.4.2.

  * Better output of class types to streams; a class with a ToString() method
    implemented can be sent to a stream with operator<<.

  * Change return type of GMM::Estimate() to double (#257).

  * Style fixes for k-means and RADICAL.

  * Handle size_t support correctly with Armadillo 3.6.2 (#258).

  * Add locality-sensitive hashing (LSH), found in src/mlpack/methods/lsh/.

  * Better tests for SGD (stochastic gradient descent) and NCA (neighborhood
    components analysis).

### mlpack 1.0.3
###### 2012-09-16

  * Remove internal sparse matrix support because Armadillo 3.4.0 now includes
    it.  When using Armadillo versions older than 3.4.0, sparse matrix support
    is not available.

  * NCA (neighborhood components analysis) now support an arbitrary optimizer
    (#245), including stochastic gradient descent (#249).

### mlpack 1.0.2
###### 2012-08-15
  * Added density estimation trees, found in src/mlpack/methods/det/.

  * Added non-negative matrix factorization, found in src/mlpack/methods/nmf/.

  * Added experimental cover tree implementation, found in
    src/mlpack/core/tree/cover_tree/ (#157).

  * Better reporting of boost::program_options errors (#225).

  * Fix for timers on Windows (#212, #211).

  * Fix for allknn and allkfn output (#204).

  * Sparse coding dictionary initialization is now a template parameter (#220).

### mlpack 1.0.1
###### 2012-03-03
  * Added kernel principal components analysis (kernel PCA), found in
    src/mlpack/methods/kernel_pca/ (#74).

  * Fix for Lovasz-Theta AugLagrangian tests (#182).

  * Fixes for allknn output (#185, #186).

  * Added range search executable (#192).

  * Adapted citations in documentation to BibTeX; no citations in -h output
    (#195).

  * Stop use of 'const char*' and prefer 'std::string' (#176).

  * Support seeds for random numbers (#177).

### mlpack 1.0.0
###### 2011-12-17
  * Initial release.  See any resolved tickets numbered less than #196 or
    execute this query:
    http://www.mlpack.org/trac/query?status=closed&milestone=mlpack+1.0.0<|MERGE_RESOLUTION|>--- conflicted
+++ resolved
@@ -19,14 +19,11 @@
   * Accelerate NormalizeLabels function using hashing instead of linear search
     (see `src/mlpack/core/data/normalize_labels_impl.hpp`) (#1780).
 
-<<<<<<< HEAD
   * Add `ConfusionMatrix()` function for checking performance of classifiers
     (#1798).
 
   * Install ensmallen headers when it is downloaded during build (#1900).
 
-=======
->>>>>>> 26389bff
 ### mlpack 3.1.0
 ###### 2019-04-25
   * Add DiagonalGaussianDistribution and DiagonalGMM classes to speed up the
