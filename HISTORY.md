--- conflicted
+++ resolved
@@ -1,6 +1,5 @@
 ### mlpack 3.1.1
 ###### ????-??-??
-<<<<<<< HEAD
   * Fix random forest bug for numerical-only data (#1887).
 
   * Significant speedups for random forest (#1887).
@@ -10,17 +9,16 @@
 
   * Decision tree parameter `print_training_error` deprecated in favor of
     `print_training_accuracy`.
-=======
+
   * `output` option changed to `predictions` for adaboost and perceptron
     binding. Old options are now deprecated and will be preserved until mlpack
     4.0.0 (#1882).
 
   * Concatenated ReLU layer (#1843).
->>>>>>> 1bd45570
 
   * Accelerate NormalizeLabels function using hashing instead of linear search
-    (see `src/mlpack/core/data/normalize_labels_impl.hpp`)(#1780).
-  
+    (see `src/mlpack/core/data/normalize_labels_impl.hpp`) (#1780).
+
 ### mlpack 3.1.0
 ###### 2019-04-25
   * Add DiagonalGaussianDistribution and DiagonalGMM classes to speed up the
