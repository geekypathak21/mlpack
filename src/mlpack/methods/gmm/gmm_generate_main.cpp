/**
 * @file methods/gmm/gmm_generate_main.cpp
 * @author Ryan Curtin
 *
 * Load a GMM from file, then generate samples from it.
 *
 * mlpack is free software; you may redistribute it and/or modify it under the
 * terms of the 3-clause BSD license.  You should have received a copy of the
 * 3-clause BSD license along with mlpack.  If not, see
 * http://www.opensource.org/licenses/BSD-3-Clause for more information.
 */
#include <mlpack/prereqs.hpp>
#include <mlpack/core/util/io.hpp>
#include <mlpack/core/util/mlpack_main.hpp>
#include "gmm.hpp"

using namespace std;
using namespace mlpack;
using namespace mlpack::gmm;
using namespace mlpack::util;

// Program Name.
BINDING_NAME("GMM Sample Generator");

// Short description.
BINDING_SHORT_DESC(
    "A sample generator for pre-trained GMMs.  Given a pre-trained GMM, this "
    "can sample new points randomly from that distribution.");

// Long description.
BINDING_LONG_DESC(
    "This program is able to generate samples from a pre-trained GMM (use "
    "gmm_train to train a GMM).  The pre-trained GMM must be specified with "
    "the " + PRINT_PARAM_STRING("input_model") + " parameter.  The number "
    "of samples to generate is specified by the " +
    PRINT_PARAM_STRING("samples") + " parameter.  Output samples may be "
<<<<<<< HEAD
    "saved with the " + PRINT_PARAM_STRING("output") + " output parameter.",
    // Example.
=======
    "saved with the " + PRINT_PARAM_STRING("output") + " output parameter.");

// Example.
BINDING_EXAMPLE(
>>>>>>> e5d138a3
    "The following command can be used to generate 100 samples from the pre-"
    "trained GMM " + PRINT_MODEL("gmm") + " and store those generated "
    "samples in " + PRINT_DATASET("samples") + ":"
    "\n\n" +
    PRINT_CALL("gmm_generate", "input_model", "gmm", "samples", 100, "output",
        "samples"));

// See also...
BINDING_SEE_ALSO("@gmm_train", "#gmm_train");
BINDING_SEE_ALSO("@gmm_probability", "#gmm_probability");
BINDING_SEE_ALSO("Gaussian Mixture Models on Wikipedia",
        "https://en.wikipedia.org/wiki/Mixture_model#Gaussian_mixture_model");
BINDING_SEE_ALSO("mlpack::gmm::GMM class documentation",
        "@doxygen/classmlpack_1_1gmm_1_1GMM.html");

PARAM_MODEL_IN_REQ(GMM, "input_model", "Input GMM model to generate samples "
    "from.", "m");
PARAM_INT_IN_REQ("samples", "Number of samples to generate.", "n");

PARAM_MATRIX_OUT("output", "Matrix to save output samples in.", "o");

PARAM_INT_IN("seed", "Random seed.  If 0, 'std::time(NULL)' is used.", "s", 0);

static void mlpackMain()
{
  // Parameter sanity checks.
  RequireAtLeastOnePassed({ "output" }, false, "no results will be saved");

  if (IO::GetParam<int>("seed") == 0)
    mlpack::math::RandomSeed(time(NULL));
  else
    mlpack::math::RandomSeed((size_t) IO::GetParam<int>("seed"));

  RequireParamValue<int>("samples", [](int x) { return x > 0; }, true,
      "number of samples must be greater than 0");

  GMM* gmm = IO::GetParam<GMM*>("input_model");

  size_t length = (size_t) IO::GetParam<int>("samples");
  Log::Info << "Generating " << length << " samples..." << endl;
  arma::mat samples(gmm->Dimensionality(), length);
  for (size_t i = 0; i < length; ++i)
    samples.col(i) = gmm->Random();

  // Save, if the user asked for it.
  IO::GetParam<arma::mat>("output") = std::move(samples);
}<|MERGE_RESOLUTION|>--- conflicted
+++ resolved
@@ -34,15 +34,10 @@
     "the " + PRINT_PARAM_STRING("input_model") + " parameter.  The number "
     "of samples to generate is specified by the " +
     PRINT_PARAM_STRING("samples") + " parameter.  Output samples may be "
-<<<<<<< HEAD
-    "saved with the " + PRINT_PARAM_STRING("output") + " output parameter.",
-    // Example.
-=======
     "saved with the " + PRINT_PARAM_STRING("output") + " output parameter.");
 
 // Example.
 BINDING_EXAMPLE(
->>>>>>> e5d138a3
     "The following command can be used to generate 100 samples from the pre-"
     "trained GMM " + PRINT_MODEL("gmm") + " and store those generated "
     "samples in " + PRINT_DATASET("samples") + ":"
