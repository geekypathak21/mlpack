--- conflicted
+++ resolved
@@ -24,13 +24,10 @@
   dropconnect_impl.hpp
   dropout.hpp
   dropout_impl.hpp
-<<<<<<< HEAD
   elu.hpp
   elu_impl.hpp
-=======
   identity.hpp
   identity_impl.hpp
->>>>>>> 29d34a13
   layer.hpp
   layer_types.hpp
   leaky_relu.hpp
