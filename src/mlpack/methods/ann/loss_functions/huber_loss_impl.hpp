--- conflicted
+++ resolved
@@ -18,21 +18,12 @@
 namespace mlpack {
 namespace ann /** Artificial Neural Network. */ {
 
-<<<<<<< HEAD
 template<typename MatType>
 HuberLossType<MatType>::HuberLossType(
     const double delta,
-    const bool mean):
+    const bool reduction):
     delta(delta),
-    mean(mean)
-=======
-template<typename InputDataType, typename OutputDataType>
-HuberLoss<InputDataType, OutputDataType>::HuberLoss(
-  const double delta,
-  const bool reduction):
-  delta(delta),
-  reduction(reduction)
->>>>>>> c4bb721e
+    reduction(reduction)
 {
   // Nothing to do here.
 }
@@ -42,18 +33,13 @@
     const MatType& prediction,
     const MatType& target)
 {
-<<<<<<< HEAD
   typedef typename MatType::elem_type ElemType;
-  ElemType loss = 0;
-=======
-  typedef typename PredictionType::elem_type ElemType;
   ElemType lossSum = 0;
->>>>>>> c4bb721e
   for (size_t i = 0; i < prediction.n_elem; ++i)
   {
-      const ElemType absError = std::abs(target[i] - prediction[i]);
-      lossSum += absError > delta ?
-          delta * (absError - 0.5 * delta) : 0.5 * std::pow(absError, 2);
+    const ElemType absError = std::abs(target[i] - prediction[i]);
+    lossSum += absError > delta ?
+        delta * (absError - 0.5 * delta) : 0.5 * std::pow(absError, 2);
   }
 
   if (reduction)
