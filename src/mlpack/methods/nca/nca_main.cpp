/**
 * @file methods/nca/nca_main.cpp
 * @author Ryan Curtin
 *
 * Executable for Neighborhood Components Analysis.
 *
 * mlpack is free software; you may redistribute it and/or modify it under the
 * terms of the 3-clause BSD license.  You should have received a copy of the
 * 3-clause BSD license along with mlpack.  If not, see
 * http://www.opensource.org/licenses/BSD-3-Clause for more information.
 */
#include <mlpack/core.hpp>

#undef BINDING_NAME
#define BINDING_NAME nca

#include <mlpack/core/util/mlpack_main.hpp>

#include "nca.hpp"

// Program Name.
BINDING_USER_NAME("Neighborhood Components Analysis (NCA)");

// Short description.
BINDING_SHORT_DESC(
    "An implementation of neighborhood components analysis, a distance learning"
    " technique that can be used for preprocessing.  Given a labeled dataset, "
    "this uses NCA, which seeks to improve the k-nearest-neighbor "
    "classification, and returns the learned distance metric.");

// Long description.
BINDING_LONG_DESC(
    "This program implements Neighborhood Components Analysis, both a linear "
    "dimensionality reduction technique and a distance learning technique.  The"
    " method seeks to improve k-nearest-neighbor classification on a dataset "
    "by scaling the dimensions.  The method is nonparametric, and does not "
    "require a value of k.  It works by using stochastic (\"soft\") neighbor "
    "assignments and using optimization techniques over the gradient of the "
    "accuracy of the neighbor assignments."
    "\n\n"
    "To work, this algorithm needs labeled data.  It can be given as the last "
    "row of the input dataset (specified with " + PRINT_PARAM_STRING("input") +
    "), or alternatively as a separate matrix (specified with " +
    PRINT_PARAM_STRING("labels") + ")."
    "\n\n"
    "This implementation of NCA uses stochastic gradient descent, mini-batch "
    "stochastic gradient descent, or the L_BFGS optimizer.  These optimizers do"
    " not guarantee global convergence for a nonconvex objective function "
    "(NCA's objective function is nonconvex), so the final results could depend"
    " on the random seed or other optimizer parameters."
    "\n\n"
    "Stochastic gradient descent, specified by the value 'sgd' for the "
    "parameter " + PRINT_PARAM_STRING("optimizer") + ", depends "
    "primarily on three parameters: the step size (specified with " +
    PRINT_PARAM_STRING("step_size") + "), the batch size (specified with " +
    PRINT_PARAM_STRING("batch_size") + "), and the maximum number of iterations"
    " (specified with " + PRINT_PARAM_STRING("max_iterations") + ").  In "
    "addition, a normalized starting point can be used by specifying the " +
    PRINT_PARAM_STRING("normalize") + " parameter, which is necessary if many "
    "warnings of the form 'Denominator of p_i is 0!' are given.  Tuning the "
    "step size can be a tedious affair.  In general, the step size is too large"
    " if the objective is not mostly uniformly decreasing, or if zero-valued "
    "denominator warnings are being issued.  The step size is too small if the "
    "objective is changing very slowly.  Setting the termination condition can "
    "be done easily once a good step size parameter is found; either increase "
    "the maximum iterations to a large number and allow SGD to find a minimum, "
    "or set the maximum iterations to 0 (allowing infinite iterations) and set "
    "the tolerance (specified by " + PRINT_PARAM_STRING("tolerance") + ") to "
    "define the maximum allowed difference between objectives for SGD to "
    "terminate.  Be careful---setting the tolerance instead of the maximum "
    "iterations can take a very long time and may actually never converge due "
    "to the properties of the SGD optimizer. Note that a single iteration of "
    "SGD refers to a single point, so to take a single pass over the dataset, "
    "set the value of the " + PRINT_PARAM_STRING("max_iterations") +
    " parameter equal to the number of points in the dataset."
    "\n\n"
    "The L-BFGS optimizer, specified by the value 'lbfgs' for the parameter " +
    PRINT_PARAM_STRING("optimizer") + ", uses a back-tracking line search "
    "algorithm to minimize a function.  The following parameters are used by "
    "L-BFGS: " + PRINT_PARAM_STRING("num_basis") + " (specifies the number"
    " of memory points used by L-BFGS), " +
    PRINT_PARAM_STRING("max_iterations") + ", " +
    PRINT_PARAM_STRING("armijo_constant") + ", " +
    PRINT_PARAM_STRING("wolfe") + ", " + PRINT_PARAM_STRING("tolerance") +
    " (the optimization is terminated when the gradient norm is below this "
    "value), " + PRINT_PARAM_STRING("max_line_search_trials") + ", " +
    PRINT_PARAM_STRING("min_step") + ", and " +
    PRINT_PARAM_STRING("max_step") + " (which both refer to the line search "
    "routine).  For more details on the L-BFGS optimizer, consult either the "
    "mlpack L-BFGS documentation (in lbfgs.hpp) or the vast set of published "
    "literature on L-BFGS."
    "\n\n"
    "By default, the SGD optimizer is used.");

// See also...
BINDING_SEE_ALSO("@lmnn", "#lmnn");
BINDING_SEE_ALSO("Neighbourhood components analysis on Wikipedia",
    "https://en.wikipedia.org/wiki/Neighbourhood_components_analysis");
BINDING_SEE_ALSO("Neighbourhood components analysis (pdf)",
    "http://papers.nips.cc/paper/2566-neighbourhood-components-analysis.pdf");
BINDING_SEE_ALSO("NCA C++ class documentation",
    "@src/mlpack/methods/nca/nca.hpp");

PARAM_MATRIX_IN_REQ("input", "Input dataset to run NCA on.", "i");
PARAM_MATRIX_OUT("output", "Output matrix for learned distance matrix.", "o");
PARAM_UROW_IN("labels", "Labels for input dataset.", "l");
PARAM_STRING_IN("optimizer", "Optimizer to use; 'sgd' or 'lbfgs'.", "O", "sgd");

PARAM_FLAG("normalize", "Use a normalized starting point for optimization. This"
    " is useful for when points are far apart, or when SGD is returning NaN.",
    "N");

PARAM_INT_IN("max_iterations", "Maximum number of iterations for SGD or L-BFGS "
    "(0 indicates no limit).", "n", 500000);
PARAM_DOUBLE_IN("tolerance", "Maximum tolerance for termination of SGD or "
    "L-BFGS.", "t", 1e-7);

PARAM_DOUBLE_IN("step_size", "Step size for stochastic gradient descent "
    "(alpha).", "a", 0.01);
PARAM_FLAG("linear_scan", "Don't shuffle the order in which data points are "
    "visited for SGD or mini-batch SGD.", "L");
PARAM_INT_IN("batch_size", "Batch size for mini-batch SGD.", "b", 50);

PARAM_INT_IN("num_basis", "Number of memory points to be stored for L-BFGS.",
    "B", 5);
PARAM_DOUBLE_IN("armijo_constant", "Armijo constant for L-BFGS.", "A", 1e-4);
PARAM_DOUBLE_IN("wolfe", "Wolfe condition parameter for L-BFGS.", "w", 0.9);
PARAM_INT_IN("max_line_search_trials", "Maximum number of line search trials "
    "for L-BFGS.", "T", 50);
PARAM_DOUBLE_IN("min_step", "Minimum step of line search for L-BFGS.", "m",
    1e-20);
PARAM_DOUBLE_IN("max_step", "Maximum step of line search for L-BFGS.", "M",
    1e20);

PARAM_INT_IN("seed", "Random seed.  If 0, 'std::time(NULL)' is used.", "s", 0);

using namespace mlpack;
using namespace mlpack::util;
using namespace std;

void BINDING_FUNCTION(util::Params& params, util::Timers& timers)
{
  if (params.Get<int>("seed") != 0)
    RandomSeed((size_t) params.Get<int>("seed"));
  else
    RandomSeed((size_t) std::time(NULL));

  RequireAtLeastOnePassed(params, { "output" }, false,
      "no output will be saved");

  const string optimizerType = params.Get<string>("optimizer");
  RequireParamInSet<string>(params, "optimizer", { "sgd", "lbfgs" },
      true, "unknown optimizer type");

  // Warn on unused parameters.
  if (optimizerType == "sgd")
  {
    ReportIgnoredParam(params, "num_basis",
        "L-BFGS optimizer is not being used");
    ReportIgnoredParam(params, "armijo_constant",
        "L-BFGS optimizer is not being used");
    ReportIgnoredParam(params, "wolfe", "L-BFGS optimizer is not being used");
    ReportIgnoredParam(params, "max_line_search_trials",
        "L-BFGS optimizer is not being used");
    ReportIgnoredParam(params, "min_step",
        "L-BFGS optimizer is not being used");
    ReportIgnoredParam(params, "max_step",
        "L-BFGS optimizer is not being used");
    ReportIgnoredParam(params, "batch_size",
        "L-BFGS optimizer is not being used");
  }
  else if (optimizerType == "lbfgs")
  {
    ReportIgnoredParam(params, "step_size", "SGD optimizer is not being used");
    ReportIgnoredParam(params, "linear_scan", "SGD optimizer is not being used");
    ReportIgnoredParam(params, "batch_size", "SGD optimizer is not being used");
  }

  const double stepSize = params.Get<double>("step_size");
  const size_t maxIterations = (size_t) params.Get<int>("max_iterations");
  const double tolerance = params.Get<double>("tolerance");
  const bool normalize = params.Has("normalize");
  const bool shuffle = !params.Has("linear_scan");
  const int numBasis = params.Get<int>("num_basis");
  const double armijoConstant = params.Get<double>("armijo_constant");
  const double wolfe = params.Get<double>("wolfe");
  const int maxLineSearchTrials = params.Get<int>("max_line_search_trials");
  const double minStep = params.Get<double>("min_step");
  const double maxStep = params.Get<double>("max_step");
  const size_t batchSize = (size_t) params.Get<int>("batch_size");

  // Load data.
  arma::mat data = std::move(params.Get<arma::mat>("input"));

  // Do we want to load labels separately?
  arma::Row<size_t> rawLabels(data.n_cols);
  if (params.Has("labels"))
  {
    rawLabels = std::move(params.Get<arma::Row<size_t>>("labels"));

    if (rawLabels.n_elem != data.n_cols)
    {
      Log::Fatal << "The number of labels (" << rawLabels.n_elem << ") must "
          << "match the number of points (" << data.n_cols << ")!" << endl;
    }
  }
  else
  {
    Log::Info << "Using last column of input dataset as labels." << endl;
    for (size_t i = 0; i < data.n_cols; ++i)
      rawLabels[i] = (size_t) data(data.n_rows - 1, i);

    data.shed_row(data.n_rows - 1);
  }

  // Now, normalize the labels.
  arma::Col<size_t> mappings;
  arma::Row<size_t> labels;
  data::NormalizeLabels(rawLabels, labels, mappings);

  arma::mat distance;

  // Normalize the data, if necessary.
  if (normalize)
  {
    // Find the minimum and maximum values for each dimension.
<<<<<<< HEAD
    arma::vec rangeVals = arma::max(data, 1) - arma::min(data, 1);
=======
    arma::vec ranges = range(data, 1);
>>>>>>> 414a9464
    for (size_t d = 0; d < ranges.n_elem; ++d)
      if (rangeVals[d] == 0.0)
        rangeVals[d] = 1; // A range of 0 produces NaN later on.

    distance = diagmat(1.0 / rangeVals);
    Log::Info << "Using normalized starting point for optimization."
        << endl;
  }
  else
  {
    distance.eye();
  }

  // Now create the NCA object and run the optimization.
  timers.Start("nca_optimization");
  if (optimizerType == "sgd")
  {
    NCA<LMetric<2> > nca(data, labels);
    nca.Optimizer().StepSize() = stepSize;
    nca.Optimizer().MaxIterations() = maxIterations;
    nca.Optimizer().Tolerance() = tolerance;
    nca.Optimizer().Shuffle() = shuffle;
    nca.Optimizer().BatchSize() = batchSize;

    nca.LearnDistance(distance);
  }
  else if (optimizerType == "lbfgs")
  {
    NCA<LMetric<2>, ens::L_BFGS> nca(data, labels);
    nca.Optimizer().NumBasis() = numBasis;
    nca.Optimizer().MaxIterations() = maxIterations;
    nca.Optimizer().ArmijoConstant() = armijoConstant;
    nca.Optimizer().Wolfe() = wolfe;
    nca.Optimizer().MinGradientNorm() = tolerance;
    nca.Optimizer().MaxLineSearchTrials() = maxLineSearchTrials;
    nca.Optimizer().MinStep() = minStep;
    nca.Optimizer().MaxStep() = maxStep;

    nca.LearnDistance(distance);
  }
  timers.Stop("nca_optimization");

  // Save the output.
  if (params.Has("output"))
    params.Get<arma::mat>("output") = std::move(distance);
}<|MERGE_RESOLUTION|>--- conflicted
+++ resolved
@@ -224,16 +224,12 @@
   if (normalize)
   {
     // Find the minimum and maximum values for each dimension.
-<<<<<<< HEAD
-    arma::vec rangeVals = arma::max(data, 1) - arma::min(data, 1);
-=======
-    arma::vec ranges = range(data, 1);
->>>>>>> 414a9464
+    arma::vec ranges = arma::range(data, 1);
     for (size_t d = 0; d < ranges.n_elem; ++d)
-      if (rangeVals[d] == 0.0)
-        rangeVals[d] = 1; // A range of 0 produces NaN later on.
-
-    distance = diagmat(1.0 / rangeVals);
+      if (ranges[d] == 0.0)
+        ranges[d] = 1; // A range of 0 produces NaN later on.
+
+    distance = diagmat(1.0 / ranges);
     Log::Info << "Using normalized starting point for optimization."
         << endl;
   }
