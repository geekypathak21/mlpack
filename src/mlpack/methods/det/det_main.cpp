--- conflicted
+++ resolved
@@ -91,7 +91,6 @@
     "penalize low volume leaves.", "R");
 */
 
-<<<<<<< HEAD
 
 class PathCacher
 {
@@ -130,10 +129,7 @@
 };
 
 
-int main(int argc, char *argv[])
-=======
 void mlpackMain()
->>>>>>> b8ee3198
 {
   // Validate input parameters.
   if (CLI::HasParam("training") && CLI::HasParam("input_model"))
@@ -331,9 +327,6 @@
   // Clean up memory, if we need to.
   if (!CLI::HasParam("input_model") && !CLI::HasParam("output_model"))
     delete tree;
-<<<<<<< HEAD
-
-  CLI::Destroy();
 }
 
 
@@ -398,6 +391,4 @@
 const std::string& PathCacher::PathFor(int tag) const
 {
   return pathCache[tag].second;
-=======
->>>>>>> b8ee3198
 }