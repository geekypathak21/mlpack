--- conflicted
+++ resolved
@@ -38,9 +38,10 @@
     "\n\n"
     "The program does not modify the original file, but instead makes a "
     "separate file to save the output data; You can save the output by "
-<<<<<<< HEAD
-    "specifying the file name with" + PRINT_PARAM_STRING("output_file") + ".",
-    // Example.
+    "specifying the file name with" + PRINT_PARAM_STRING("output_file") + ".");
+
+// Example.
+BINDING_EXAMPLE(
     "For example, if we consider 'NULL' in dimension 0 to be a missing "
     "variable and want to delete whole row containing the NULL in the "
     "column-wise" + PRINT_DATASET("dataset") + ", and save the result to " +
@@ -48,28 +49,12 @@
     "\n\n" +
     PRINT_CALL("mlpack_preprocess_imputer", "input_file", "dataset",
         "output_file", "result", "missing_value", "NULL", "dimension", "0",
-        "strategy", "listwise_deletion"),
-    SEE_ALSO("@preprocess_binarize", "#preprocess_binarize"),
-    SEE_ALSO("@preprocess_describe", "#preprocess_describe"),
-    SEE_ALSO("@preprocess_split", "#preprocess_split"));
-=======
-    "specifying the file name with --output_file (-o)."
-    "\n\n");
-
-// Example.
-BINDING_EXAMPLE(
-    "For example, if we consider 'NULL' in dimension 0 to be a missing "
-    "variable and want to delete whole row containing the NULL in the "
-    "column-wise dataset, and save the result to result.csv, we could run"
-    "\n\n"
-    "$ mlpack_preprocess_imputer -i dataset.csv -o result.csv -m NULL -d 0 \n"
-    "> -s listwise_deletion");
+        "strategy", "listwise_deletion");
 
 // See also...
 BINDING_SEE_ALSO("@preprocess_binarize", "#preprocess_binarize");
 BINDING_SEE_ALSO("@preprocess_describe", "#preprocess_describe");
 BINDING_SEE_ALSO("@preprocess_split", "#preprocess_split");
->>>>>>> e5d138a3
 
 PARAM_STRING_IN_REQ("input_file", "File containing data.", "i");
 PARAM_STRING_OUT("output_file", "File to save output into.", "o");
