--- conflicted
+++ resolved
@@ -6171,13 +6171,11 @@
 
   REQUIRE(CheckGradient(function) <= 3e-06);
 }
-<<<<<<< HEAD
 */
-=======
 
 /**
  * Simple tests for instance normalization layer.
- */
+ *
 TEST_CASE("InstanceNormLayerTest", "[ANNLayerTest]")
 {
   arma::mat input, result, output, delta, deltaExpected;
@@ -6292,11 +6290,12 @@
 
   CheckMatrices(output, result, 1e-1);
 }
+*/
 
 /**
  * Test that the functions that can access the parameters of the
  * Instance Norm layer work.
- */
+ *
 TEST_CASE("InstanceNormLayerParametersTest", "[ANNLayerTest]")
 {
   // Parameter order : size, eps.
@@ -6314,10 +6313,11 @@
   CheckMatrices(layer.TrainingVariance(), runningVariance);
   CheckMatrices(layer.TrainingMean(), runningMean);
 }
+*/
 
 /**
  * Instance Norm layer numerical gradient test.
- */
+ *
 TEST_CASE("GradientInstanceNormLayerTest", "[ANNLayerTest]")
 {
   // Add function gradient instantiation.
@@ -6371,4 +6371,4 @@
 
   REQUIRE(pass);
 }
->>>>>>> cf190e11
+*/