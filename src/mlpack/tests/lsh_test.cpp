--- conflicted
+++ resolved
@@ -471,20 +471,8 @@
   }
 }
 
-/**
-<<<<<<< HEAD
- * Test: This test verifies that parallel query processing returns correct
- * results for the bichromatic search.
- */
-BOOST_AUTO_TEST_CASE(ParallelBichromatic)
-{
-  // kNN and LSH parameters (use LSH default parameters).
-  const int k = 4;
-  const int numTables = 16;
-  const int numProj = 3;
-
-  // Read iris training and testing data as reference and query sets.
-=======
+
+/**
  * Test: Create an LSHSearch object and use an increasing number of probes to
  * search for points. Require that recall for the same object doesn't decrease
  * with increasing number of probes. Also require that at least a few times
@@ -492,14 +480,14 @@
  */
 BOOST_AUTO_TEST_CASE(MultiprobeTest)
 {
+  // Test parameters.
   const double epsilonIncrease = 0.05;
-  const size_t repetitions = 5; // train five objects
+  const size_t repetitions = 5; // Train five objects.
 
   const size_t probeTrials = 5;
   const size_t numProbes[probeTrials] = {0, 1, 2, 3, 4};
 
-
-  /// algorithm parameters
+  // Algorithm parameters.
   const int k = 4;
   const int numTables = 16;
   const int numProj = 3;
@@ -507,108 +495,14 @@
   const int secondHashSize = 99901;
   const int bucketSize = 500;
 
->>>>>>> bdbc2fe1
   const string trainSet = "iris_train.csv";
   const string testSet = "iris_test.csv";
   arma::mat rdata;
   arma::mat qdata;
   data::Load(trainSet, rdata, true);
   data::Load(testSet, qdata, true);
-
-<<<<<<< HEAD
-  // Where to store neighbors and distances
-  arma::Mat<size_t> sequentialNeighbors;
-  arma::Mat<size_t> parallelNeighbors;
-  arma::mat distances;
-
-  // Construct an LSH object. By default, it uses the maximum number of threads
-  LSHSearch<> lshTest(rdata, numProj, numTables); //default parameters
-  lshTest.Search(qdata, k, parallelNeighbors, distances);
-
-  // Now perform same search but with 1 thread
-  lshTest.MaxThreads(1);
-  lshTest.Search(qdata, k, sequentialNeighbors, distances);
-
-  // Require both have same results
-  double recall = LSHSearch<>::ComputeRecall(sequentialNeighbors, parallelNeighbors);
-  BOOST_REQUIRE_EQUAL(recall, 1);
-}
-
-/**
- * Test: This test verifies that parallel query processing returns correct
- * results for the monochromatic search.
- */
-BOOST_AUTO_TEST_CASE(ParallelMonochromatic)
-{
-  // kNN and LSH parameters.
-  const int k = 4;
-  const int numTables = 16;
-  const int numProj = 3;
-
-  // Read iris training data as reference and query set.
-  const string trainSet = "iris_train.csv";
-  arma::mat rdata;
-  data::Load(trainSet, rdata, true);
-
-  // Where to store neighbors and distances
-  arma::Mat<size_t> sequentialNeighbors;
-  arma::Mat<size_t> parallelNeighbors;
-  arma::mat distances;
-
-  // Construct an LSH object, using maximum number of available threads.
-  LSHSearch<> lshTest(rdata, numProj, numTables);
-  lshTest.Search(k, parallelNeighbors, distances);
-
-  // Now perform same search but with 1 thread.
-  lshTest.MaxThreads(1);
-  lshTest.Search(k, sequentialNeighbors, distances);
-
-  // Require both have same results.
-  double recall = LSHSearch<>::ComputeRecall(sequentialNeighbors, parallelNeighbors);
-  BOOST_REQUIRE_EQUAL(recall, 1);
-}
-
-/**
- * Test: This test verifies that processing a query in parallel returns the same
- * results with processing it sequentially. 
- * Requires OMP_NESTED environment variable to be set to TRUE. To set it,
- * execute:
- * ```
- * export OMP_NESTED=TRUE
- * ```
- */
-BOOST_AUTO_TEST_CASE(ParallelSingleQuery)
-{
-  // kNN and LSH parameters.
-  const int k = 4;
-  const int numTables = 16;
-  const int numProj = 3;
-
-  // Read iris training data as reference and query set.
-  const string trainSet = "iris_train.csv";
-  arma::mat rdata;
-  data::Load(trainSet, rdata, true);
-
-  arma::mat qdata = rdata.col(0); // Only 1 query.
-
-  // Where to store neighbors and distances.
-  arma::Mat<size_t> sequentialNeighbors;
-  arma::Mat<size_t> parallelNeighbors;
-  arma::mat distances;
-
-  // Construct an LSH object. By default, maximum number of threads are used.
-  LSHSearch<> lshTest(rdata, numProj, numTables);
-  lshTest.Search(qdata, k, parallelNeighbors, distances);
-
-  // Now perform same search but with 1 thread.
-  lshTest.MaxThreads(1);
-  lshTest.Search(qdata, k, sequentialNeighbors, distances);
-
-  // Require both have same results.
-  double recall = LSHSearch<>::ComputeRecall(sequentialNeighbors, parallelNeighbors);
-  BOOST_REQUIRE_EQUAL(recall, 1);
-=======
-  // Run classic knn on reference set
+  
+  // Run classic knn on reference set.
   KNN knn(rdata);
   arma::Mat<size_t> groundTruth;
   arma::mat groundDistances;
@@ -716,7 +610,119 @@
   lshTest.Search(q2, k, neighbors, distances, 0, 3);
   BOOST_REQUIRE(arma::all(
       neighbors.col(0) >= N / 4 && neighbors.col(0) < N / 2));
->>>>>>> bdbc2fe1
+}
+
+
+/**
+ * Test: This test verifies that parallel query processing returns correct
+ * results for the bichromatic search.
+ */
+BOOST_AUTO_TEST_CASE(ParallelBichromatic)
+{
+  // kNN and LSH parameters (use LSH default parameters).
+  const int k = 4;
+  const int numTables = 16;
+  const int numProj = 3;
+
+  // Read iris training and testing data as reference and query sets.
+  const string trainSet = "iris_train.csv";
+  const string testSet = "iris_test.csv";
+  arma::mat rdata;
+  arma::mat qdata;
+  data::Load(trainSet, rdata, true);
+  data::Load(testSet, qdata, true);
+
+  // Where to store neighbors and distances
+  arma::Mat<size_t> sequentialNeighbors;
+  arma::Mat<size_t> parallelNeighbors;
+  arma::mat distances;
+
+  // Construct an LSH object. By default, it uses the maximum number of threads
+  LSHSearch<> lshTest(rdata, numProj, numTables); //default parameters
+  lshTest.Search(qdata, k, parallelNeighbors, distances);
+
+  // Now perform same search but with 1 thread
+  lshTest.MaxThreads(1);
+  lshTest.Search(qdata, k, sequentialNeighbors, distances);
+
+  // Require both have same results
+  double recall = LSHSearch<>::ComputeRecall(sequentialNeighbors, parallelNeighbors);
+  BOOST_REQUIRE_EQUAL(recall, 1);
+}
+
+/**
+ * Test: This test verifies that parallel query processing returns correct
+ * results for the monochromatic search.
+ */
+BOOST_AUTO_TEST_CASE(ParallelMonochromatic)
+{
+  // kNN and LSH parameters.
+  const int k = 4;
+  const int numTables = 16;
+  const int numProj = 3;
+
+  // Read iris training data as reference and query set.
+  const string trainSet = "iris_train.csv";
+  arma::mat rdata;
+  data::Load(trainSet, rdata, true);
+
+  // Where to store neighbors and distances
+  arma::Mat<size_t> sequentialNeighbors;
+  arma::Mat<size_t> parallelNeighbors;
+  arma::mat distances;
+
+  // Construct an LSH object, using maximum number of available threads.
+  LSHSearch<> lshTest(rdata, numProj, numTables);
+  lshTest.Search(k, parallelNeighbors, distances);
+
+  // Now perform same search but with 1 thread.
+  lshTest.MaxThreads(1);
+  lshTest.Search(k, sequentialNeighbors, distances);
+
+  // Require both have same results.
+  double recall = LSHSearch<>::ComputeRecall(sequentialNeighbors, parallelNeighbors);
+  BOOST_REQUIRE_EQUAL(recall, 1);
+}
+
+/**
+ * Test: This test verifies that processing a query in parallel returns the same
+ * results with processing it sequentially. 
+ * Requires OMP_NESTED environment variable to be set to TRUE. To set it,
+ * execute:
+ * ```
+ * export OMP_NESTED=TRUE
+ * ```
+ */
+BOOST_AUTO_TEST_CASE(ParallelSingleQuery)
+{
+  // kNN and LSH parameters.
+  const int k = 4;
+  const int numTables = 16;
+  const int numProj = 3;
+
+  // Read iris training data as reference and query set.
+  const string trainSet = "iris_train.csv";
+  arma::mat rdata;
+  data::Load(trainSet, rdata, true);
+
+  arma::mat qdata = rdata.col(0); // Only 1 query.
+
+  // Where to store neighbors and distances.
+  arma::Mat<size_t> sequentialNeighbors;
+  arma::Mat<size_t> parallelNeighbors;
+  arma::mat distances;
+
+  // Construct an LSH object. By default, maximum number of threads are used.
+  LSHSearch<> lshTest(rdata, numProj, numTables);
+  lshTest.Search(qdata, k, parallelNeighbors, distances);
+
+  // Now perform same search but with 1 thread.
+  lshTest.MaxThreads(1);
+  lshTest.Search(qdata, k, sequentialNeighbors, distances);
+
+  // Require both have same results.
+  double recall = LSHSearch<>::ComputeRecall(sequentialNeighbors, parallelNeighbors);
+  BOOST_REQUIRE_EQUAL(recall, 1);
 }
 
 BOOST_AUTO_TEST_CASE(LSHTrainTest)
