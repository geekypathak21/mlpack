--- conflicted
+++ resolved
@@ -30,13 +30,6 @@
   nbc_test.cpp
   nmf_test.cpp
   nystroem_method_test.cpp
-<<<<<<< HEAD
-  octree_test.cpp
-=======
-  perceptron_test.cpp
-  prefixedoutstream_test.cpp
-  python_binding_test.cpp
->>>>>>> 6e154d8f
   q_learning_test.cpp
   qdafn_test.cpp
   random_test.cpp
@@ -73,11 +66,6 @@
   main_tests/nbc_test.cpp
   main_tests/nmf_test.cpp
   main_tests/perceptron_test.cpp
-<<<<<<< HEAD
-  main_tests/range_search_test.cpp
-=======
-  main_tests/radical_test.cpp
->>>>>>> 6e154d8f
   main_tests/test_helper.hpp
 )
 
