# mlpack test executable.
add_executable(mlpack_test
  callback_test.cpp
  cf_test.cpp
  drusilla_select_test.cpp
  emst_test.cpp
  fastmks_test.cpp
  facilities_test.cpp
  hpt_test.cpp
  hyperplane_test.cpp
  init_rules_test.cpp
  kde_test.cpp
  krann_search_test.cpp
  ksinit_test.cpp
  linear_svm_test.cpp
  lmnn_test.cpp
  local_coordinate_coding_test.cpp
  log_test.cpp
  logistic_regression_test.cpp
  lsh_test.cpp
  matrix_completion_test.cpp
  maximal_inputs_test.cpp
  mlpack_test.cpp
  mock_categorical_data.hpp
  nbc_test.cpp
  nmf_test.cpp
  nystroem_method_test.cpp
  perceptron_test.cpp
  prefixedoutstream_test.cpp
  python_binding_test.cpp
  q_learning_test.cpp
  qdafn_test.cpp
  radical_test.cpp
  random_test.cpp
  reward_clipping_test.cpp
  rl_components_test.cpp
  serialization.cpp
  serialization.hpp
  serialization_test.cpp
  termination_policy_test.cpp
  test_function_tools.hpp
  test_tools.hpp
  timer_test.cpp
  union_find_test.cpp
<<<<<<< HEAD
  wgan_gp_mnist_test.cpp
  wgan_mnist_test.cpp
=======
>>>>>>> 10fa1506
  main_tests/cf_test.cpp
  main_tests/det_test.cpp
  main_tests/emst_test.cpp
  main_tests/fastmks_test.cpp
  main_tests/kde_test.cpp
  main_tests/krann_test.cpp
  main_tests/linear_svm_test.cpp
  main_tests/lmnn_test.cpp
  main_tests/local_coordinate_coding_test.cpp
  main_tests/logistic_regression_test.cpp
  main_tests/lsh_test.cpp
  main_tests/nbc_test.cpp
  main_tests/nmf_test.cpp
  main_tests/perceptron_test.cpp
  main_tests/radical_test.cpp
  main_tests/test_helper.hpp
)

add_executable(mlpack_catch_test
  activation_functions_test.cpp
  adaboost_test.cpp
  akfn_test.cpp
  aknn_test.cpp
  ann_dist_test.cpp
  ann_layer_test.cpp
  ann_regularizer_test.cpp
  ann_test_tools.hpp
  ann_visitor_test.cpp
  armadillo_svd_test.cpp
  arma_extend_test.cpp
  async_learning_test.cpp
  augmented_rnns_tasks_test.cpp
  bayesian_linear_regression_test.cpp
  bias_svd_test.cpp
  binarize_test.cpp
  block_krylov_svd_test.cpp
  cli_binding_test.cpp
  convolutional_network_test.cpp
  convolution_test.cpp
  cosine_tree_test.cpp
  cv_test.cpp
  dbscan_test.cpp
  dcgan_test.cpp
  decision_stump_test.cpp
  decision_tree_test.cpp
  det_test.cpp
  distribution_test.cpp
  gmm_test.cpp
  hmm_test.cpp
  feedforward_network_test.cpp
  gan_test.cpp
  hoeffding_tree_test.cpp
  image_load_test.cpp
  imputation_test.cpp
  io_test.cpp
  kernel_pca_test.cpp
  kernel_test.cpp
  kernel_traits_test.cpp
  kfn_test.cpp
  kmeans_test.cpp
  knn_test.cpp
  lars_test.cpp
  layer_names_test.cpp
  lin_alg_test.cpp
  linear_regression_test.cpp
  load_save_test.cpp
  loss_functions_test.cpp
  main.cpp
  math_test.cpp
  metric_test.cpp
  mean_shift_test.cpp
  nca_test.cpp
  octree_test.cpp
  one_hot_encoding_test.cpp
  pca_test.cpp
  quic_svd_test.cpp
  random_forest_test.cpp
  randomized_svd_test.cpp
  range_search_test.cpp
  rbm_network_test.cpp
  rectangle_tree_test.cpp
  recurrent_network_test.cpp
  rnn_reber_test.cpp
  regularized_svd_test.cpp
  scaling_test.cpp
  serialization_catch.cpp
  serialization_catch.hpp
  sfinae_test.cpp
  softmax_regression_test.cpp
  sort_policy_test.cpp
  sparse_autoencoder_test.cpp
  sparse_coding_test.cpp
  spill_tree_test.cpp
  split_data_test.cpp
  string_encoding_test.cpp
  sumtree_test.cpp
  svd_batch_test.cpp
  svd_incremental_test.cpp
  svdplusplus_test.cpp
  test_catch_tools.hpp
  tree_test.cpp
  tree_traits_test.cpp
  ub_tree_test.cpp
  vantage_point_tree_test.cpp
  wgan_test.cpp
  main_tests/adaboost_test.cpp
  main_tests/gmm_generate_test.cpp
  main_tests/gmm_probability_test.cpp
  main_tests/gmm_train_test.cpp
  main_tests/hmm_generate_test.cpp
  main_tests/hmm_loglik_test.cpp
  main_tests/hmm_test_utils.hpp
  main_tests/hmm_train_test.cpp
  main_tests/hmm_viterbi_test.cpp
  main_tests/approx_kfn_test.cpp
  main_tests/bayesian_linear_regression_test.cpp
  main_tests/dbscan_test.cpp
  main_tests/decision_stump_test.cpp
  main_tests/decision_tree_test.cpp
  main_tests/hoeffding_tree_test.cpp
  main_tests/image_converter_test.cpp
  main_tests/kernel_pca_test.cpp
  main_tests/kfn_test.cpp
  main_tests/kmeans_test.cpp
  main_tests/knn_test.cpp
  main_tests/linear_regression_test.cpp
  main_tests/mean_shift_test.cpp
  main_tests/nca_test.cpp
  main_tests/pca_test.cpp
  main_tests/preprocess_binarize_test.cpp
  main_tests/preprocess_imputer_test.cpp
  main_tests/preprocess_one_hot_encode_test.cpp
  main_tests/preprocess_scale_test.cpp
  main_tests/preprocess_split_test.cpp
  main_tests/random_forest_test.cpp
  main_tests/softmax_regression_test.cpp
  main_tests/sparse_coding_test.cpp
  main_tests/range_search_test.cpp
  main_tests/test_helper.hpp
)

# Link dependencies of test executable.
target_link_libraries(mlpack_test
  mlpack
  ${ARMADILLO_LIBRARIES}
  ${BOOST_LIBRARIES}
  ${COMPILER_SUPPORT_LIBRARIES}
)

target_link_libraries(mlpack_catch_test
  mlpack
  ${ARMADILLO_LIBRARIES}
  ${BOOST_LIBRARIES}
  ${COMPILER_SUPPORT_LIBRARIES}
)

set_target_properties(mlpack_test PROPERTIES COTIRE_CXX_PREFIX_HEADER_INIT "../core.hpp")
set_target_properties(mlpack_catch_test PROPERTIES COTIRE_CXX_PREFIX_HEADER_INIT "../core.hpp")
cotire(mlpack_test)
cotire(mlpack_catch_test)

# Copy test data into right place.
add_custom_command(TARGET mlpack_test
  POST_BUILD
  COMMAND ${CMAKE_COMMAND} -E copy_directory ${CMAKE_CURRENT_SOURCE_DIR}/data/
      ${PROJECT_BINARY_DIR}
)

add_custom_command(TARGET mlpack_catch_test
  POST_BUILD
  COMMAND ${CMAKE_COMMAND} -E copy_directory ${CMAKE_CURRENT_SOURCE_DIR}/data/
      ${PROJECT_BINARY_DIR}
)

add_custom_command(TARGET mlpack_test
  POST_BUILD
  COMMAND ${CMAKE_COMMAND} -E tar xjf mnist_first250_training_4s_and_9s.tar.bz2
  COMMAND ${CMAKE_COMMAND} -E tar xjf digits_train.tar.bz2
  COMMAND ${CMAKE_COMMAND} -E tar xjf digits_test.tar.bz2
  COMMAND ${CMAKE_COMMAND} -E tar xjf digits_train_label.tar.bz2
  COMMAND ${CMAKE_COMMAND} -E tar xjf digits_test_label.tar.bz2
  WORKING_DIRECTORY ${PROJECT_BINARY_DIR}
)

# The list of long running parallel tests
set(parallel_tests
  "LocalCoordinateCodingTest;"
  "CFTest;"
  "LogisticRegressionTest;"
  "LinearSVMTest")

# Add tests to the testing framework
# Get the list of sources from the test target
get_target_property(test_sources mlpack_test SOURCES)

# Go through the list of test sources and parse the test suite name
foreach(test_file ${test_sources})
  # Regex for parsing files with AUTO_TEST_SUITE
  file(STRINGS ${test_file} test_suite REGEX "BOOST_AUTO_TEST_SUITE\\(.*")
  if(NOT "${test_suite}" STREQUAL "")
    # Get the substring of test_suite within brackets in test_name
    string(REGEX MATCH "\\(.*\\)" test_name ${test_suite})
    # Get the substring excluding the brackets, by calculating the indices
    string(LENGTH ${test_name} end_idx)
    math(EXPR end_idx "${end_idx} - 2")
    string(SUBSTRING ${test_name} "1" ${end_idx} test)
    # Add the test to the testing tool, test is the name of the test suite
    add_test(NAME ${test} COMMAND mlpack_test -t ${test} WORKING_DIRECTORY
      ${CMAKE_BINARY_DIR})
  endif()
  # Regex for parsing files with FIXTURE_TEST_SUITE similarly
  file(STRINGS ${test_file} test_suite REGEX "BOOST_FIXTURE_TEST_SUITE\\(.*,")
  if(NOT "${test_suite}" STREQUAL "")
    # Get the substring of test_suite within brackets and comma in test_name
    string(REGEX MATCH "\\(.*," test_name ${test_suite})
    string(LENGTH ${test_name} end_idx)
    math(EXPR end_idx "${end_idx} - 2")
    string(SUBSTRING ${test_name} "1" ${end_idx} test)
    add_test(NAME ${test} COMMAND mlpack_test -t ${test} WORKING_DIRECTORY
      ${CMAKE_BINARY_DIR})
  endif()
endforeach()

add_test(NAME "catch_test" COMMAND mlpack_catch_test WORKING_DIRECTORY ${CMAKE_BINARY_DIR})

# Use RUN_SERIAL for long running parallel tests
set_tests_properties(${parallel_tests} PROPERTIES RUN_SERIAL TRUE)<|MERGE_RESOLUTION|>--- conflicted
+++ resolved
@@ -42,11 +42,6 @@
   test_tools.hpp
   timer_test.cpp
   union_find_test.cpp
-<<<<<<< HEAD
-  wgan_gp_mnist_test.cpp
-  wgan_mnist_test.cpp
-=======
->>>>>>> 10fa1506
   main_tests/cf_test.cpp
   main_tests/det_test.cpp
   main_tests/emst_test.cpp
