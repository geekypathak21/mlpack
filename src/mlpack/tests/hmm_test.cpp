/**
 * @file tests/hmm_test.cpp
 *
 * Test file for HMMs.
 *
 * mlpack is free software; you may redistribute it and/or modify it under the
 * terms of the 3-clause BSD license.  You should have received a copy of the
 * 3-clause BSD license along with mlpack.  If not, see
 * http://www.opensource.org/licenses/BSD-3-Clause for more information.
 */
#include <mlpack/core.hpp>
#include <mlpack/methods/hmm/hmm.hpp>
#include <mlpack/methods/gmm/gmm.hpp>
#include <mlpack/methods/gmm/diagonal_gmm.hpp>

#include <boost/test/unit_test.hpp>
#include "test_tools.hpp"

using namespace mlpack;
using namespace mlpack::hmm;
using namespace mlpack::distribution;
using namespace mlpack::gmm;

BOOST_AUTO_TEST_SUITE(HMMTest);

/**
 * We will use the simple case proposed by Russell and Norvig in Artificial
 * Intelligence: A Modern Approach, 2nd Edition, around p.549.
 */
BOOST_AUTO_TEST_CASE(SimpleDiscreteHMMTestViterbi)
{
  // We have two hidden states: rain/dry.  Two emission states: umbrella/no
  // umbrella.
  // In this example, the transition matrix is
  //  rain  dry
  // [[0.7 0.3]  rain
  //  [0.3 0.7]] dry
  // and the emission probability is
  //  rain dry
  // [[0.9 0.2]  umbrella
  //  [0.1 0.8]] no umbrella
  arma::vec initial("1 0"); // Default MATLAB initial states.
  arma::mat transition("0.7 0.3; 0.3 0.7");
  std::vector<DiscreteDistribution> emission(2);
  emission[0] = DiscreteDistribution(std::vector<arma::vec>{"0.9 0.1"});
  emission[1] = DiscreteDistribution(std::vector<arma::vec>{"0.2 0.8"});

  HMM<DiscreteDistribution> hmm(initial, transition, emission);

  // Now let's take a sequence and find what the most likely state is.
  // We'll use the sequence [U U N U U] (U = umbrella, N = no umbrella) like on
  // p. 547.
  arma::mat observation = "0 0 1 0 0";
  arma::Row<size_t> states;
  hmm.Predict(observation, states);

  // Check each state.
  BOOST_REQUIRE_EQUAL(states[0], 0); // Rain.
  BOOST_REQUIRE_EQUAL(states[1], 0); // Rain.
  BOOST_REQUIRE_EQUAL(states[2], 1); // No rain.
  BOOST_REQUIRE_EQUAL(states[3], 0); // Rain.
  BOOST_REQUIRE_EQUAL(states[4], 0); // Rain.
}

/**
 * This example is from Borodovsky & Ekisheva, p. 80-81.  It is just slightly
 * more complex.
 */
BOOST_AUTO_TEST_CASE(BorodovskyHMMTestViterbi)
{
  // Equally probable initial states.
  arma::vec initial(3);
  initial.fill(1.0 / 3.0);

  // Two hidden states: H (high GC content) and L (low GC content), as well as a
  // start state.
  arma::mat transition("0.0 0.0 0.0;"
                       "0.5 0.5 0.4;"
                       "0.5 0.5 0.6");
  // Four emission states: A, C, G, T.  Start state doesn't emit...
  std::vector<DiscreteDistribution> emission(3);
  emission[0] = DiscreteDistribution(
      std::vector<arma::vec>{"0.25 0.25 0.25 0.25"});
  emission[1] = DiscreteDistribution(
      std::vector<arma::vec>{"0.20 0.30 0.30 0.20"});
  emission[2] = DiscreteDistribution(
      std::vector<arma::vec>{"0.30 0.20 0.20 0.30"});

  HMM<DiscreteDistribution> hmm(initial, transition, emission);

  // GGCACTGAA.
  arma::mat observation("2 2 1 0 1 3 2 0 0");
  arma::Row<size_t> states;
  hmm.Predict(observation, states);

  // Most probable path is HHHLLLLLL.
  BOOST_REQUIRE_EQUAL(states[0], 1);
  BOOST_REQUIRE_EQUAL(states[1], 1);
  BOOST_REQUIRE_EQUAL(states[2], 1);
  BOOST_REQUIRE_EQUAL(states[3], 2);
  // This could actually be one of two states (equal probability).
  BOOST_REQUIRE((states[4] == 1) || (states[4] == 2));
  BOOST_REQUIRE_EQUAL(states[5], 2);
  // This could also be one of two states.
  BOOST_REQUIRE((states[6] == 1) || (states[6] == 2));
  BOOST_REQUIRE_EQUAL(states[7], 2);
  BOOST_REQUIRE_EQUAL(states[8], 2);
}

/**
 * Ensure that the forward-backward algorithm is correct.
 */
BOOST_AUTO_TEST_CASE(ForwardBackwardTwoState)
{
  arma::mat obs("3 3 2 1 1 1 1 3 3 1");

  // The values used for the initial distribution here don't entirely make
  // sense.  I am not sure how the output came from hmmdecode(), and the
  // documentation below doesn't completely say.  It seems like maybe the
  // transition matrix needs to be transposed and the results recalculated, but
  // I am not certain.
  arma::vec initial("0.1 0.4");
  arma::mat transition("0.1 0.9; 0.4 0.6");
  std::vector<DiscreteDistribution> emis(2);
  emis[0] = DiscreteDistribution(std::vector<arma::vec>{"0.85 0.15 0.00 0.00"});
  emis[1] = DiscreteDistribution(std::vector<arma::vec>{"0.00 0.00 0.50 0.50"});

  HMM<DiscreteDistribution> hmm(initial, transition, emis);

  // Now check we are getting the same results as MATLAB for this sequence.
  arma::mat stateProb;
  arma::mat forwardProb;
  arma::mat backwardProb;
  arma::vec scales;

  const double log = hmm.Estimate(obs, stateProb, forwardProb, backwardProb,
      scales);

  // All values obtained from MATLAB hmmdecode().
  BOOST_REQUIRE_CLOSE(log, -23.4349, 1e-3);

  BOOST_REQUIRE_SMALL(stateProb(0, 0), 1e-5);
  BOOST_REQUIRE_CLOSE(stateProb(1, 0), 1.0, 1e-5);
  BOOST_REQUIRE_SMALL(stateProb(0, 1), 1e-5);
  BOOST_REQUIRE_CLOSE(stateProb(1, 1), 1.0, 1e-5);
  BOOST_REQUIRE_SMALL(stateProb(0, 2), 1e-5);
  BOOST_REQUIRE_CLOSE(stateProb(1, 2), 1.0, 1e-5);
  BOOST_REQUIRE_CLOSE(stateProb(0, 3), 1.0, 1e-5);
  BOOST_REQUIRE_SMALL(stateProb(1, 3), 1e-5);
  BOOST_REQUIRE_CLOSE(stateProb(0, 4), 1.0, 1e-5);
  BOOST_REQUIRE_SMALL(stateProb(1, 4), 1e-5);
  BOOST_REQUIRE_CLOSE(stateProb(0, 5), 1.0, 1e-5);
  BOOST_REQUIRE_SMALL(stateProb(1, 5), 1e-5);
  BOOST_REQUIRE_CLOSE(stateProb(0, 6), 1.0, 1e-5);
  BOOST_REQUIRE_SMALL(stateProb(1, 6), 1e-5);
  BOOST_REQUIRE_SMALL(stateProb(0, 7), 1e-5);
  BOOST_REQUIRE_CLOSE(stateProb(1, 7), 1.0, 1e-5);
  BOOST_REQUIRE_SMALL(stateProb(0, 8), 1e-5);
  BOOST_REQUIRE_CLOSE(stateProb(1, 8), 1.0, 1e-5);
  BOOST_REQUIRE_CLOSE(stateProb(0, 9), 1.0, 1e-5);
  BOOST_REQUIRE_SMALL(stateProb(1, 9), 1e-5);
}

/**
 * In this example we try to estimate the transmission and emission matrices
 * based on some observations.  We use the simplest possible model.
 */
BOOST_AUTO_TEST_CASE(SimplestBaumWelchDiscreteHMM)
{
  // Don't yet require a useful distribution.  1 state, 1 emission.
  HMM<DiscreteDistribution> hmm(1, DiscreteDistribution(1));

  std::vector<arma::mat> observations;
  // Different lengths for each observation sequence.
  observations.push_back("0 0 0 0 0 0 0 0"); // 8 zeros.
  observations.push_back("0 0 0 0 0 0 0"); // 7 zeros.
  observations.push_back("0 0 0 0 0 0 0 0 0 0 0 0"); // 12 zeros.
  observations.push_back("0 0 0 0 0 0 0 0 0 0"); // 10 zeros.

  hmm.Train(observations);

  BOOST_REQUIRE_CLOSE(hmm.Initial()[0], 1.0, 1e-5);
  BOOST_REQUIRE_CLOSE(hmm.Emission()[0].Probability("0"), 1.0, 1e-5);
  BOOST_REQUIRE_CLOSE(hmm.Transition()(0, 0), 1.0, 1e-5);
}

/**
 * A slightly more complex model to estimate.
 */
BOOST_AUTO_TEST_CASE(SimpleBaumWelchDiscreteHMM)
{
  HMM<DiscreteDistribution> hmm(1, 2); // 1 state, 2 emissions.
  // Randomize the emission matrix.
  hmm.Emission()[0].Probabilities() = arma::randu<arma::vec>(2);
  hmm.Emission()[0].Probabilities() /= accu(hmm.Emission()[0].Probabilities());

  // P(each emission) = 0.5.
  // I've been careful to make P(first emission = 0) = P(first emission = 1).
  std::vector<arma::mat> observations;
  observations.push_back("0 1 0 1 0 1 0 1 0 1 0 1");
  observations.push_back("0 0 0 0 0 0 1 1 1 1 1 1");
  observations.push_back("1 1 1 1 1 1 0 0 0 0 0 0");
  observations.push_back("1 1 1 0 0 0 1 1 1 0 0 0");
  observations.push_back("0 0 1 1 0 0 0 0 1 1 1 1");
  observations.push_back("1 1 1 0 0 0 1 1 1 0 0 0");
  observations.push_back("0 1 0 1 0 1 0 1 0 1 0 1");
  observations.push_back("0 0 0 0 0 0 1 1 1 1 1 1");
  observations.push_back("1 1 1 1 1 0 1 0 0 0 0 0");
  observations.push_back("1 1 1 0 0 1 0 1 1 0 0 0");
  observations.push_back("0 0 1 1 0 0 0 1 0 1 1 1");
  observations.push_back("1 1 1 0 0 1 0 1 1 0 0 0");

  hmm.Train(observations);

  BOOST_REQUIRE_CLOSE(hmm.Emission()[0].Probability("0"), 0.5, 1e-5);
  BOOST_REQUIRE_CLOSE(hmm.Emission()[0].Probability("1"), 0.5, 1e-5);
  BOOST_REQUIRE_CLOSE(hmm.Transition()(0, 0), 1.0, 1e-5);
  BOOST_REQUIRE_CLOSE(hmm.Initial()[0], 1.0, 1e-5);
}

/**
 * Increasing complexity, but still simple; 4 emissions, 2 states; the state can
 * be determined directly by the emission.
 */
BOOST_AUTO_TEST_CASE(SimpleBaumWelchDiscreteHMM_2)
{
  HMM<DiscreteDistribution> hmm(2, DiscreteDistribution(4));

  // A little bit of obfuscation to the solution.
  hmm.Transition() = arma::mat("0.1 0.4; 0.9 0.6");
  hmm.Emission()[0].Probabilities() = "0.85 0.15 0.00 0.00";
  hmm.Emission()[1].Probabilities() = "0.00 0.00 0.50 0.50";

  // True emission matrix:
  //  [[0.4 0  ]
  //   [0.6 0  ]
  //   [0   0.2]
  //   [0   0.8]]

  // True transmission matrix:
  //  [[0.5 0.5]
  //   [0.5 0.5]]

  // Generate observations randomly by hand.  This is kinda ugly, but it works.
  std::vector<arma::mat> observations;
  size_t obsNum = 250; // Number of observations.
  size_t obsLen = 500; // Number of elements in each observation.
  size_t stateZeroStarts = 0; // Number of times we start in state 0.
  for (size_t i = 0; i < obsNum; ++i)
  {
    arma::mat observation(1, obsLen);

    size_t state = 0;
    size_t emission = 0;

    for (size_t obs = 0; obs < obsLen; obs++)
    {
      // See if state changed.
      double r = math::Random();

      if (r <= 0.5)
      {
        if (obs == 0)
          ++stateZeroStarts;
        state = 0;
      }
      else
      {
        state = 1;
      }

      // Now set the observation.
      r = math::Random();

      switch (state)
      {
        // case 0 is not possible.
        case 0:
          if (r <= 0.4)
            emission = 0;
          else
            emission = 1;
          break;
        case 1:
          if (r <= 0.2)
            emission = 2;
          else
            emission = 3;
          break;
      }

      observation(0, obs) = emission;
    }

    observations.push_back(observation);
  }

  hmm.Train(observations);

  // Calculate true probability of class 0 at the start.
  double prob = double(stateZeroStarts) / observations.size();

  // Only require 2.5% tolerance, because this is a little fuzzier.
  BOOST_REQUIRE_CLOSE(hmm.Initial()[0], prob, 2.5);
  BOOST_REQUIRE_CLOSE(hmm.Initial()[1], 1.0 - prob, 2.5);

  BOOST_REQUIRE_CLOSE(hmm.Transition()(0, 0), 0.5, 2.5);
  BOOST_REQUIRE_CLOSE(hmm.Transition()(1, 0), 0.5, 2.5);
  BOOST_REQUIRE_CLOSE(hmm.Transition()(0, 1), 0.5, 2.5);
  BOOST_REQUIRE_CLOSE(hmm.Transition()(1, 1), 0.5, 2.5);

  BOOST_REQUIRE_CLOSE(hmm.Emission()[0].Probability("0"), 0.4, 4.0);
  BOOST_REQUIRE_CLOSE(hmm.Emission()[0].Probability("1"), 0.6, 4.0);
  BOOST_REQUIRE_SMALL(hmm.Emission()[0].Probability("2"), 2.5);
  BOOST_REQUIRE_SMALL(hmm.Emission()[0].Probability("3"), 2.5);
  BOOST_REQUIRE_SMALL(hmm.Emission()[1].Probability("0"), 2.5);
  BOOST_REQUIRE_SMALL(hmm.Emission()[1].Probability("1"), 2.5);
  BOOST_REQUIRE_CLOSE(hmm.Emission()[1].Probability("2"), 0.2, 4.0);
  BOOST_REQUIRE_CLOSE(hmm.Emission()[1].Probability("3"), 0.8, 4.0);
}

BOOST_AUTO_TEST_CASE(DiscreteHMMLabeledTrainTest)
{
  // Generate a random Markov model with 3 hidden states and 6 observations.
  arma::mat transition;
  std::vector<DiscreteDistribution> emission(3);

  transition.randu(3, 3);
  emission[0].Probabilities() = arma::randu<arma::vec>(6);
  emission[0].Probabilities() /= accu(emission[0].Probabilities());
  emission[1].Probabilities() = arma::randu<arma::vec>(6);
  emission[1].Probabilities() /= accu(emission[1].Probabilities());
  emission[2].Probabilities() = arma::randu<arma::vec>(6);
  emission[2].Probabilities() /= accu(emission[2].Probabilities());

  // Normalize so they we have a correct transition matrix.
  for (size_t col = 0; col < 3; col++)
    transition.col(col) /= accu(transition.col(col));

  // Now generate sequences.
  size_t obsNum = 250;
  size_t obsLen = 800;

  std::vector<arma::mat> observations(obsNum);
  std::vector<arma::Row<size_t> > states(obsNum);

  for (size_t n = 0; n < obsNum; n++)
  {
    observations[n].set_size(1, obsLen);
    states[n].set_size(obsLen);

    // Random starting state.
    states[n][0] = math::RandInt(3);

    // Random starting observation.
    observations[n].col(0) = emission[states[n][0]].Random();

    // Now the rest of the observations.
    for (size_t t = 1; t < obsLen; t++)
    {
      // Choose random number for state transition.
      double state = math::Random();

      // Decide next state.
      double sumProb = 0;
      for (size_t st = 0; st < 3; st++)
      {
        sumProb += transition(st, states[n][t - 1]);
        if (sumProb >= state)
        {
          states[n][t] = st;
          break;
        }
      }

      // Decide observation.
      observations[n].col(t) = emission[states[n][t]].Random();
    }
  }

  // Now that our data is generated, we give the HMM the labeled data to train
  // on.
  HMM<DiscreteDistribution> hmm(3, DiscreteDistribution(6));

  hmm.Train(observations, states);

  // Make sure the initial weights are fine.  They should be equal (or close).
  arma::vec initial(3);
  initial.fill(1.0 / 3.0);
  BOOST_REQUIRE_LT(arma::norm(hmm.Initial() - initial), 0.2);

  // Check that the transition matrix is close.
  BOOST_REQUIRE_LT(arma::norm(hmm.Transition() - transition), 0.1);

  for (size_t col = 0; col < hmm.Emission().size(); col++)
  {
    for (size_t row = 0; row < hmm.Emission()[col].Probabilities().n_elem;
        row++)
    {
      arma::vec obs(1);
      obs[0] = row;
      BOOST_REQUIRE_SMALL(hmm.Emission()[col].Probability(obs) -
          emission[col].Probability(obs), 0.07);
    }
  }
}

/**
 * Make sure the Generate() function works for a uniformly distributed HMM;
 * we'll take many samples just to make sure.
 */
BOOST_AUTO_TEST_CASE(DiscreteHMMSimpleGenerateTest)
{
  // Very simple HMM.  4 emissions with equal probability and 2 states with
  // equal probability.
  HMM<DiscreteDistribution> hmm(2, DiscreteDistribution(4));
  hmm.Initial() = arma::ones<arma::vec>(2) / 2.0;
  hmm.Transition() = arma::ones<arma::mat>(2, 2) / 2.0;

  // Now generate a really, really long sequence.
  arma::mat dataSeq;
  arma::Row<size_t> stateSeq;

  hmm.Generate(100000, dataSeq, stateSeq);

  // Now find the empirical probabilities of each state.
  arma::vec emissionProb(4);
  arma::vec stateProb(2);
  emissionProb.zeros();
  stateProb.zeros();
  for (size_t i = 0; i < 100000; ++i)
  {
    emissionProb[(size_t) dataSeq.col(i)[0] + 0.5]++;
    stateProb[stateSeq[i]]++;
  }

  // Normalize so these are probabilities.
  emissionProb /= accu(emissionProb);
  stateProb /= accu(stateProb);

  // Now check that the probabilities are right.  3% tolerance.
  BOOST_REQUIRE_CLOSE(emissionProb[0], 0.25, 3.0);
  BOOST_REQUIRE_CLOSE(emissionProb[1], 0.25, 3.0);
  BOOST_REQUIRE_CLOSE(emissionProb[2], 0.25, 3.0);
  BOOST_REQUIRE_CLOSE(emissionProb[3], 0.25, 3.0);

  BOOST_REQUIRE_CLOSE(stateProb[0], 0.50, 3.0);
  BOOST_REQUIRE_CLOSE(stateProb[1], 0.50, 3.0);
}

/**
 * More complex test for Generate().
 */
BOOST_AUTO_TEST_CASE(DiscreteHMMGenerateTest)
{
  // 6 emissions, 4 states.  Random transition and emission probability.
  arma::vec initial("1 0 0 0");
  arma::mat transition(4, 4);
  std::vector<DiscreteDistribution> emission(4);
  emission[0].Probabilities() = arma::randu<arma::vec>(6);
  emission[0].Probabilities() /= accu(emission[0].Probabilities());
  emission[1].Probabilities() = arma::randu<arma::vec>(6);
  emission[1].Probabilities() /= accu(emission[1].Probabilities());
  emission[2].Probabilities() = arma::randu<arma::vec>(6);
  emission[2].Probabilities() /= accu(emission[2].Probabilities());
  emission[3].Probabilities() = arma::randu<arma::vec>(6);
  emission[3].Probabilities() /= accu(emission[3].Probabilities());

  transition.randu();

  // Normalize matrix.
  for (size_t col = 0; col < 4; col++)
    transition.col(col) /= accu(transition.col(col));

  // Create HMM object.
  HMM<DiscreteDistribution> hmm(initial, transition, emission);

  // We'll create a bunch of sequences.
  int numSeq = 400;
  int numObs = 3000;
  std::vector<arma::mat> sequences(numSeq);
  std::vector<arma::Row<size_t> > states(numSeq);
  for (int i = 0; i < numSeq; ++i)
  {
    // Random starting state.
    size_t startState = math::RandInt(4);

    hmm.Generate(numObs, sequences[i], states[i], startState);
  }

  // Now we will calculate the full probabilities.
  HMM<DiscreteDistribution> hmm2(4, 6);
  hmm2.Train(sequences, states);

  // Check that training gives the same result.
  BOOST_REQUIRE_LT(arma::norm(hmm.Transition() - hmm2.Transition()), 0.02);

  for (size_t row = 0; row < 6; row++)
  {
    arma::vec obs(1);
    obs[0] = row;
    for (size_t col = 0; col < 4; col++)
    {
      BOOST_REQUIRE_SMALL(hmm.Emission()[col].Probability(obs) -
          hmm2.Emission()[col].Probability(obs), 0.02);
    }
  }
}

BOOST_AUTO_TEST_CASE(DiscreteHMMLogLikelihoodTest)
{
  // Create a simple HMM with three states and four emissions.
  arma::vec initial("0.5 0.2 0.3"); // Default MATLAB initial states.
  arma::mat transition("0.5 0.0 0.1;"
                       "0.2 0.6 0.2;"
                       "0.3 0.4 0.7");
  std::vector<DiscreteDistribution> emission(3);
  emission[0].Probabilities() = "0.75 0.25 0.00 0.00";
  emission[1].Probabilities() = "0.00 0.25 0.25 0.50";
  emission[2].Probabilities() = "0.10 0.40 0.40 0.10";

  HMM<DiscreteDistribution> hmm(initial, transition, emission);

  // Now generate some sequences and check that the log-likelihood is the same
  // as MATLAB gives for this HMM.
  BOOST_REQUIRE_CLOSE(hmm.LogLikelihood("0 1 2 3"), -4.9887223949, 1e-5);
  BOOST_REQUIRE_CLOSE(hmm.LogLikelihood("1 2 0 0"), -6.0288487077, 1e-5);
  BOOST_REQUIRE_CLOSE(hmm.LogLikelihood("3 3 3 3"), -5.5544000018, 1e-5);
  BOOST_REQUIRE_CLOSE(hmm.LogLikelihood("0 2 2 1 2 3 0 0 1 3 1 0 0 3 1 2 2"),
      -24.51556128368, 1e-5);
}

/**
 * A simple test to make sure HMMs with Gaussian output distributions work.
 */
BOOST_AUTO_TEST_CASE(GaussianHMMSimpleTest)
{
  // We'll have two Gaussians, far away from each other, one corresponding to
  // each state.
  //  E(0) ~ N([ 5.0  5.0], eye(2)).
  //  E(1) ~ N([-5.0 -5.0], eye(2)).
  // The transition matrix is simple:
  //  T = [[0.75 0.25]
  //       [0.25 0.75]]
  GaussianDistribution g1("5.0 5.0", "1.0 0.0; 0.0 1.0");
  GaussianDistribution g2("-5.0 -5.0", "1.0 0.0; 0.0 1.0");

  arma::vec initial("1 0"); // Default MATLAB initial states.
  arma::mat transition("0.75 0.25; 0.25 0.75");

  std::vector<GaussianDistribution> emission;
  emission.push_back(g1);
  emission.push_back(g2);

  HMM<GaussianDistribution> hmm(initial, transition, emission);

  // Now, generate some sequences.
  arma::mat observations(2, 1000);
  arma::Row<size_t> classes(1000);

  // 1000-observations sequence.
  classes[0] = 0;
  observations.col(0) = g1.Random();
  for (size_t i = 1; i < 1000; ++i)
  {
    double randValue = math::Random();

    if (randValue > 0.75) // Then we change state.
      classes[i] = (classes[i - 1] + 1) % 2;
    else
      classes[i] = classes[i - 1];

    if (classes[i] == 0)
      observations.col(i) = g1.Random();
    else
      observations.col(i) = g2.Random();
  }

  // Now predict the sequence.
  arma::Row<size_t> predictedClasses;
  arma::mat stateProb;

  hmm.Predict(observations, predictedClasses);
  hmm.Estimate(observations, stateProb);

  // Check that each prediction is right.
  for (size_t i = 0; i < 1000; ++i)
  {
    BOOST_REQUIRE_EQUAL(predictedClasses[i], classes[i]);

    // The probability of the wrong class should be infinitesimal.
    BOOST_REQUIRE_SMALL(stateProb((classes[i] + 1) % 2, i), 0.001);
  }
}

/**
 * Ensure that Gaussian HMMs can be trained properly, for the labeled training
 * case and also for the unlabeled training case.
 */
BOOST_AUTO_TEST_CASE(GaussianHMMTrainTest)
{
  // Four emission Gaussians and three internal states.  The goal is to estimate
  // the transition matrix correctly, and each distribution correctly.
  std::vector<GaussianDistribution> emission;
  emission.push_back(GaussianDistribution("0.0 0.0 0.0", "1.0 0.2 0.2;"
                                                         "0.2 1.5 0.0;"
                                                         "0.2 0.0 1.1"));
  emission.push_back(GaussianDistribution("2.0 1.0 5.0", "0.7 0.3 0.0;"
                                                         "0.3 2.6 0.0;"
                                                         "0.0 0.0 1.0"));
  emission.push_back(GaussianDistribution("5.0 0.0 0.5", "1.0 0.0 0.0;"
                                                         "0.0 1.0 0.0;"
                                                         "0.0 0.0 1.0"));

  arma::mat transition("0.3 0.5 0.7;"
                       "0.3 0.4 0.1;"
                       "0.4 0.1 0.2");

  // Now generate observations.
  std::vector<arma::mat> observations(100);
  std::vector<arma::Row<size_t> > states(100);

  for (size_t obs = 0; obs < 100; obs++)
  {
    observations[obs].set_size(3, 1000);
    states[obs].set_size(1000);

    // Always start in state zero.
    states[obs][0] = 0;
    observations[obs].col(0) = emission[0].Random();

    for (size_t t = 1; t < 1000; t++)
    {
      // Choose the state.
      double randValue = math::Random();
      double probSum = 0;
      for (size_t state = 0; state < 3; state++)
      {
        probSum += transition(state, states[obs][t - 1]);
        if (probSum >= randValue)
        {
          states[obs][t] = state;
          break;
        }
      }

      // Now choose the emission.
      observations[obs].col(t) = emission[states[obs][t]].Random();
    }
  }

  // Now that the data is generated, train the HMM.
  HMM<GaussianDistribution> hmm(3, GaussianDistribution(3));

  hmm.Train(observations, states);

  // Check initial weights.
  BOOST_REQUIRE_CLOSE(hmm.Initial()[0], 1.0, 1e-5);
  BOOST_REQUIRE_SMALL(hmm.Initial()[1], 1e-3);
  BOOST_REQUIRE_SMALL(hmm.Initial()[2], 1e-3);

  // We use a tolerance of 0.05 for the transition matrices.
  // Check that the transition matrix is correct.
  BOOST_REQUIRE_LT(arma::norm(hmm.Transition() - transition), 0.05);

  // Check that each distribution is correct.
  for (size_t dist = 0; dist < 3; dist++)
  {
    BOOST_REQUIRE_LT(arma::norm(hmm.Emission()[dist].Mean() -
        emission[dist].Mean()), 0.05);
    BOOST_REQUIRE_LT(arma::norm(hmm.Emission()[dist].Covariance() -
        emission[dist].Covariance()), 0.1);
  }

  // Now let's try it all again, but this time, unlabeled.  Everything will fail
  // if we don't have a decent guess at the Gaussians, so we'll take a "poor"
  // guess at it ourselves.  I won't use K-Means because we can't afford to add
  // the instability of that to our test.  We'll leave the covariances as the
  // identity.
  HMM<GaussianDistribution> hmm2(3, GaussianDistribution(3));
  hmm2.Emission()[0].Mean() = "0.3 -0.2 0.1"; // Actual: [0 0 0].
  hmm2.Emission()[1].Mean() = "1.0 1.4 3.2";  // Actual: [2 1 5].
  hmm2.Emission()[2].Mean() = "3.1 -0.2 6.1"; // Actual: [5 0 5].

  // We'll only use 20 observation sequences to try and keep training time
  // shorter.
  observations.resize(20);

  hmm.Train(observations);

  BOOST_REQUIRE_CLOSE(hmm.Initial()[0], 1.0, 0.1);
  BOOST_REQUIRE_SMALL(hmm.Initial()[1], 0.05);
  BOOST_REQUIRE_SMALL(hmm.Initial()[2], 0.05);

  // The tolerances are increased because there is more error in unlabeled
  // training; we use an absolute tolerance of 0.03 for the transition matrices.
  // Check that the transition matrix is correct.
  for (size_t row = 0; row < 3; row++)
    for (size_t col = 0; col < 3; col++)
      BOOST_REQUIRE_SMALL(transition(row, col) - hmm.Transition()(row, col),
          0.03);

  // Check that each distribution is correct.
  for (size_t dist = 0; dist < 3; dist++)
  {
    BOOST_REQUIRE_LT(arma::norm(hmm.Emission()[dist].Mean() -
        emission[dist].Mean()), 0.1);
    BOOST_REQUIRE_LT(arma::norm(hmm.Emission()[dist].Covariance() -
        emission[dist].Covariance()), 0.25);
  }
}

/**
 * Make sure that a random sequence generated by a Gaussian HMM fits the
 * distribution correctly.
 */
BOOST_AUTO_TEST_CASE(GaussianHMMGenerateTest)
{
  // Our distribution will have three two-dimensional output Gaussians.
  HMM<GaussianDistribution> hmm(3, GaussianDistribution(2));
  hmm.Transition() = arma::mat("0.4 0.6 0.8; 0.2 0.2 0.1; 0.4 0.2 0.1");
  hmm.Emission()[0] = GaussianDistribution("0.0 0.0", "1.0 0.0; 0.0 1.0");
  hmm.Emission()[1] = GaussianDistribution("2.0 2.0", "1.0 0.5; 0.5 1.2");
  hmm.Emission()[2] = GaussianDistribution("-2.0 1.0", "2.0 0.1; 0.1 1.0");

  // Now we will generate a long sequence.
  std::vector<arma::mat> observations(1);
  std::vector<arma::Row<size_t> > states(1);

  // Start in state 1 (no reason).
  hmm.Generate(10000, observations[0], states[0], 1);

  HMM<GaussianDistribution> hmm2(3, GaussianDistribution(2));

  // Now estimate the HMM from the generated sequence.
  hmm2.Train(observations, states);

  // Check that the estimated matrices are the same.
  BOOST_REQUIRE_LT(arma::norm(hmm.Transition() - hmm2.Transition()), 0.1);

  // Check that each Gaussian is the same.
  for (size_t dist = 0; dist < 3; dist++)
  {
    BOOST_REQUIRE_LT(arma::norm(hmm.Emission()[dist].Mean() -
        hmm2.Emission()[dist].Mean()), 0.2);
    BOOST_REQUIRE_LT(arma::norm(hmm.Emission()[dist].Covariance() -
        hmm2.Emission()[dist].Covariance()), 0.3);
  }
}

/**
 * Make sure that Predict() is numerically stable.
 */
BOOST_AUTO_TEST_CASE(GaussianHMMPredictTest)
{
  size_t numState = 10;
  size_t obsDimension = 2;
  HMM<GaussianDistribution> hmm(numState, GaussianDistribution(obsDimension));

  arma::vec initial = {1.0000, 0, 0, 0, 0, 0, 0, 0, 0, 0};
  arma::mat transition = {{0.9149, 0, 0, 0, 0, 0, 0, 0, 0, 0},
                          {0.0851, 0.8814, 0, 0, 0, 0, 0, 0, 0, 0},
                          {0, 0.1186, 0.9031, 0, 0, 0, 0, 0, 0, 0},
                          {0, 0, 0.0969, 0.903, 0, 0, 0, 0, 0, 0},
                          {0, 0, 0, 0.097, 0.8941, 0, 0, 0, 0, 0},
                          {0, 0, 0, 0, 0.1059, 0.9024, 0, 0, 0, 0},
                          {0, 0, 0, 0, 0, 0.0976, 0.8902, 0, 0, 0},
                          {0, 0, 0, 0, 0, 0, 0.1098, 0.9107, 0, 0},
                          {0, 0, 0, 0, 0, 0, 0, 0.0893, 0.8964, 0},
                          {0, 0, 0, 0, 0, 0, 0, 0, 0.1036, 1}};

  std::vector<arma::vec> mean = {{0, 0.259},
                                 {0.0372, 0.2063},
                                 {0.1496, -0.3075},
                                 {-0.0366, -0.3255},
                                 {-0.2866, -0.0202},
                                 {0.1804, 0.1385},
                                 {0.1922, -0.0616},
                                 {-0.378, -0.1751},
                                 {-0.1346, 0.1357},
                                 {0.338, 0.183}};

  std::vector<arma::mat> cov = {
      {{3.2837e-07, 0}, {0, 0.032837}},
      {{0.0154, -0.0093}, {-0.0093, 0.0358}},
      {{0.1087, -0.0032}, {-0.0032, 0.0587}},
      {{0.3185, -0.0069}, {-0.0069, 0.0396}},
      {{0.3472, 0.0484}, {0.0484, 0.0706}},
      {{0.39, 0.0406}, {0.0406, 0.0653}},
      {{0.4502, 0.0718}, {0.0718, 0.0705}},
      {{0.3253, 0.0312}, {0.0312, 0.0783}},
      {{0.2355, 0.0195}, {0.0195, 0.0276}},
      {{0.0818, 0.022}, {0.022, 0.0282}}};

  hmm.Initial() = initial;
  hmm.Transition() = transition;

  for (size_t i = 0; i < numState; ++i)
  {
    GaussianDistribution& emission = hmm.Emission().at(i);
    emission.Mean() = mean.at(i);
    emission.Covariance(cov.at(i));
  }

  arma::mat obs = {
      {
          -0.0424, -0.0395, -0.0336, -0.0294, -0.0299, -0.032, -0.0289, -0.0148,
          0.0095, 0.0416, 0.0795, 0.1173, 0.1491, 0.1751, 0.1999, 0.2277,
          0.2586, 0.2858, 0.3019, 0.303, 0.289, 0.2632, 0.2301, 0.1923, 0.1498,
          0.1021, 0.0471, -0.0191, -0.0969, -0.1795, -0.2559, -0.323, -0.3882,
          -0.4582, -0.5334, -0.609, -0.6778999999999999, -0.7278, -0.7481,
          -0.7356, -0.6953, -0.635, -0.5617, -0.478, -0.3833, -0.2721, -0.1365,
          0.0283, 0.217, 0.4148, 0.6028, 0.7664, 0.8937, 0.9737, 1, 0.972,
          0.8972, 0.7891, 0.6613, 0.524, 0.3847, 0.2489, 0.1187, -0.0045,
          -0.1214, -0.2316, -0.3328, -0.4211, -0.4963, -0.5607, -0.6136,
          -0.6532, -0.6777, -0.6867, -0.6807, -0.6612, -0.6345, -0.6075,
          -0.5748, -0.5278, -0.4747, -0.4176, -0.33, -0.2036, -0.0597,
          0.07240000000000001, 0.1754, 0.2471, 0.295, 0.3356, 0.3809, 0.4299,
          0.4737, 0.4987, 0.4958, 0.4676, 0.4253, 0.3802, 0.342, 0.3183
      },
      {
          0.2355, 0.2639, 0.2971, 0.3301, 0.3598, 0.3842, 0.3995, 0.4019, 0.39,
          0.3624, 0.3201, 0.2658, 0.203, 0.1341, 0.06, -0.0179, -0.1006,
          -0.1869, -0.2719, -0.35, -0.4176, -0.4739, -0.52, -0.5584, -0.5913,
          -0.6196, -0.642, -0.6554, -0.6567, -0.6459, -0.6271, -0.6029, -0.5722,
          -0.5318000000000001, -0.4802, -0.4174, -0.3449, -0.2685, -0.1927,
          -0.1201, -0.0532, 0.008699999999999999, 0.0673, 0.1204, 0.1647,
          0.2008, 0.2284, 0.2447, 0.2504, 0.2479, 0.2373, 0.2148, 0.1781,
          0.1283, 0.06710000000000001, -0.0022, -0.0743, -0.1463, -0.2149,
          -0.2784, -0.3362, -0.3867, -0.4297, -0.4651, -0.4924, -0.5101,
          -0.5168, -0.5117, -0.496, -0.4706, -0.4358, -0.3923, -0.3419, -0.2868,
          -0.2289, -0.1702, -0.1094, -0.0421, 0.0311, 0.1047, 0.1732, 0.2257,
          0.254, 0.2532, 0.2308, 0.2017, 0.1724, 0.1425, 0.1195, 0.099, 0.0759,
          0.0521, 0.0313, 0.0188, 0.0113, 0.0068, 0.0042, 0.0026, 0.0018, 0.0014
      }
  };

  const double loglikelihoodRef = -2734.43;

  {  
    auto loglikelihood = hmm.LogLikelihood(obs);
    BOOST_REQUIRE_CLOSE(loglikelihood, loglikelihoodRef, 1e-3);
  }

<<<<<<< HEAD
  double loglikelihood2;
  arma::vec prevForwardLogProb;
  arma::vec forwardLogProb;
  for (size_t t = 0; t<obs.n_cols; ++t)
  {
    loglikelihood2 = hmm.LogLikelihood(t, obs.col(t), loglikelihood2,
                                       prevForwardLogProb, forwardLogProb);
=======
  {
    double loglikelihood;
    arma::vec prevForwardLogProb;
    arma::vec forwardLogProb;
    for(size_t t = 0; t<obs.n_cols; ++t){
      loglikelihood = hmm.LogLikelihood(obs.col(t), loglikelihood,
                                        prevForwardLogProb, forwardLogProb);
    }
    BOOST_REQUIRE_CLOSE(loglikelihood, loglikelihoodRef, 1e-3);
>>>>>>> ec281c20
  }

  {
    double loglikelihood = 0;
    arma::vec prevForwardLogProb;
    arma::vec forwardLogProb;
    for(size_t t = 0; t<obs.n_cols; ++t){
      auto logScale = hmm.LogScale(obs.col(t), prevForwardLogProb,
                                    forwardLogProb);
      loglikelihood += logScale;
    }
    BOOST_REQUIRE_CLOSE(loglikelihood, loglikelihoodRef, 1e-3);
  }

  arma::Row<size_t> stateSeq;
  hmm.Predict(obs, stateSeq);

  arma::Row<size_t> stateSeqRef = { 0, 1, 1, 1, 1, 1, 1, 1, 1, 1, 1, 1, 1, 1, 1,
      1, 2, 2, 2, 2, 2, 2, 2, 2, 2, 2, 2, 2, 2, 2, 3, 3, 3, 3, 3, 3, 3, 3, 4, 4,
      4, 4, 4, 4, 4, 4, 5, 5, 5, 5, 5, 5, 5, 6, 6, 6, 6, 6, 6, 6, 6, 6, 7, 7, 7,
      7, 7, 7, 7, 7, 7, 7, 7, 7, 7, 7, 7, 8, 8, 8, 8, 8, 8, 8, 8, 9, 9, 9, 9, 9,
      9, 9, 9, 9, 9, 9, 9, 9, 9, 9 };

  for (size_t i = 0; i < stateSeqRef.n_cols; ++i)
  {
    BOOST_REQUIRE_EQUAL(stateSeqRef.at(i), stateSeq.at(i));
  }
}

/**
 * Test that HMMs work with Gaussian mixture models.  We'll try putting in a
 * simple model by hand and making sure that prediction of observation sequences
 * works correctly.
 */
BOOST_AUTO_TEST_CASE(GMMHMMPredictTest)
{
  // It's possible, but extremely unlikely, that this test can fail.  So we are
  // willing to do three trials in case the first two fail.
  bool success = false;
  for (size_t trial = 0; trial < 3; ++trial)
  {
    // We will use two GMMs; one with two components and one with three.
    std::vector<GMM> gmms(2);
    gmms[0] = GMM(2, 2);
    gmms[0].Weights() = arma::vec("0.75 0.25");

    // N([2.25 3.10], [1.00 0.20; 0.20 0.89])
    gmms[0].Component(0) = GaussianDistribution("4.25 3.10",
                                                "1.00 0.20; 0.20 0.89");

    // N([4.10 1.01], [1.00 0.00; 0.00 1.01])
    gmms[0].Component(1) = GaussianDistribution("7.10 5.01",
                                                "1.00 0.00; 0.00 1.01");

    gmms[1] = GMM(3, 2);
    gmms[1].Weights() = arma::vec("0.4 0.2 0.4");

    gmms[1].Component(0) = GaussianDistribution("-3.00 -6.12",
                                                "1.00 0.00; 0.00 1.00");

    gmms[1].Component(1) = GaussianDistribution("-4.25 -7.12",
                                                "1.50 0.60; 0.60 1.20");

    gmms[1].Component(2) = GaussianDistribution("-6.15 -2.00",
                                                "1.00 0.80; 0.80 1.00");

    // Default MATLAB initial probabilities.
    arma::vec initial("1 0");

    // Transition matrix.
    arma::mat trans("0.30 0.50;"
                    "0.70 0.50");

    // Now build the model.
    HMM<GMM> hmm(initial, trans, gmms);

    // Make a sequence of observations.
    arma::mat observations(2, 1000);
    arma::Row<size_t> states(1000);
    states[0] = 0;
    observations.col(0) = gmms[0].Random();

    for (size_t i = 1; i < 1000; ++i)
    {
      double randValue = math::Random();

      if (randValue <= trans(0, states[i - 1]))
        states[i] = 0;
      else
        states[i] = 1;

      observations.col(i) = gmms[states[i]].Random();
    }

    // Run the prediction.
    arma::Row<size_t> predictions;
    hmm.Predict(observations, predictions);

    // Check that the predictions were correct.
    success = true;
    for (size_t i = 0; i < 1000; ++i)
    {
      if (predictions[i] != states[i])
      {
        success = false;
        break;
      }
    }

    if (success)
      break;
  }

  BOOST_REQUIRE_EQUAL(success, true);
}

/**
 * Test that GMM-based HMMs can train on models correctly using labeled training
 * data.
 */
BOOST_AUTO_TEST_CASE(GMMHMMLabeledTrainingTest)
{
  // We will use two GMMs; one with two components and one with three.
  std::vector<GMM> gmms(2, GMM(2, 2));
  gmms[0].Weights() = arma::vec("0.3 0.7");

  // N([2.25 3.10], [1.00 0.20; 0.20 0.89])
  gmms[0].Component(0) = GaussianDistribution("4.25 3.10",
                                              "1.00 0.20; 0.20 0.89");

  // N([4.10 1.01], [1.00 0.00; 0.00 1.01])
  gmms[0].Component(1) = GaussianDistribution("7.10 5.01",
                                              "1.00 0.00; 0.00 1.01");

  gmms[1].Weights() = arma::vec("0.20 0.80");

  gmms[1].Component(0) = GaussianDistribution("-3.00 -6.12",
                                              "1.00 0.00; 0.00 1.00");

  gmms[1].Component(1) = GaussianDistribution("-4.25 -2.12",
                                              "1.50 0.60; 0.60 1.20");

  // Transition matrix.
  arma::mat transMat("0.40 0.60;"
                     "0.60 0.40");

  // Make a sequence of observations.
  std::vector<arma::mat> observations(5, arma::mat(2, 2500));
  std::vector<arma::Row<size_t> > states(5, arma::Row<size_t>(2500));
  for (size_t obs = 0; obs < 5; obs++)
  {
    states[obs][0] = 0;
    observations[obs].col(0) = gmms[0].Random();

    for (size_t i = 1; i < 2500; ++i)
    {
      double randValue = (double) rand() / (double) RAND_MAX;

      if (randValue <= transMat(0, states[obs][i - 1]))
        states[obs][i] = 0;
      else
        states[obs][i] = 1;

      observations[obs].col(i) = gmms[states[obs][i]].Random();
    }
  }

  // Set up the GMM for training.
  HMM<GMM> hmm(2, GMM(2, 2));

  // Train the HMM.
  hmm.Train(observations, states);

  // Check the initial weights.  The dataset was generated with 100% probability
  // of a sequence starting in state 0.
  BOOST_REQUIRE_CLOSE(hmm.Initial()[0], 1.0, 0.01);
  BOOST_REQUIRE_SMALL(hmm.Initial()[1], 0.01);

  // Check the results.  Use absolute tolerances instead of percentages.
  BOOST_REQUIRE_SMALL(hmm.Transition()(0, 0) - transMat(0, 0), 0.03);
  BOOST_REQUIRE_SMALL(hmm.Transition()(0, 1) - transMat(0, 1), 0.03);
  BOOST_REQUIRE_SMALL(hmm.Transition()(1, 0) - transMat(1, 0), 0.03);
  BOOST_REQUIRE_SMALL(hmm.Transition()(1, 1) - transMat(1, 1), 0.03);

  // Now the emission probabilities (the GMMs).
  // We have to sort each GMM for comparison.
  arma::uvec sortedIndices = sort_index(hmm.Emission()[0].Weights());

  BOOST_REQUIRE_SMALL(hmm.Emission()[0].Weights()[sortedIndices[0]] -
      gmms[0].Weights()[0], 0.08);
  BOOST_REQUIRE_SMALL(hmm.Emission()[0].Weights()[sortedIndices[1]] -
      gmms[0].Weights()[1], 0.08);

  BOOST_REQUIRE_LT(arma::norm(
      hmm.Emission()[0].Component(sortedIndices[0]).Mean() -
      gmms[0].Component(0).Mean()), 0.2);
  BOOST_REQUIRE_LT(arma::norm(
      hmm.Emission()[0].Component(sortedIndices[1]).Mean() -
      gmms[0].Component(1).Mean()), 0.2);

  BOOST_REQUIRE_LT(arma::norm(
      hmm.Emission()[0].Component(sortedIndices[0]).Covariance() -
      gmms[0].Component(0).Covariance()), 0.5);
  BOOST_REQUIRE_LT(arma::norm(
      hmm.Emission()[0].Component(sortedIndices[1]).Covariance() -
      gmms[0].Component(0).Covariance()), 0.5);

  // Sort the GMM.
  sortedIndices = sort_index(hmm.Emission()[1].Weights());

  BOOST_REQUIRE_SMALL(hmm.Emission()[1].Weights()[sortedIndices[0]] -
      gmms[1].Weights()[0], 0.08);
  BOOST_REQUIRE_SMALL(hmm.Emission()[1].Weights()[sortedIndices[1]] -
      gmms[1].Weights()[1], 0.08);

  BOOST_REQUIRE_LT(arma::norm(
      hmm.Emission()[1].Component(sortedIndices[0]).Mean() -
      gmms[1].Component(0).Mean()), 0.2);
  BOOST_REQUIRE_LT(arma::norm(
      hmm.Emission()[1].Component(sortedIndices[1]).Mean() -
      gmms[1].Component(1).Mean()), 0.2);

  BOOST_REQUIRE_LT(arma::norm(
      hmm.Emission()[1].Component(sortedIndices[0]).Covariance() -
      gmms[1].Component(0).Covariance()), 0.5);
  BOOST_REQUIRE_LT(arma::norm(
      hmm.Emission()[1].Component(sortedIndices[1]).Covariance() -
      gmms[1].Component(1).Covariance()), 0.5);
}

/**
 * Test saving and loading of GMM HMMs
 */
BOOST_AUTO_TEST_CASE(GMMHMMLoadSaveTest)
{
  // Create a GMM HMM, save it, and load it.
  HMM<GMM> hmm(3, GMM(4, 3));

  for (size_t j = 0; j < hmm.Emission().size(); ++j)
  {
    hmm.Emission()[j].Weights().randu();
    for (size_t i = 0; i < hmm.Emission()[j].Gaussians(); ++i)
    {
      hmm.Emission()[j].Component(i).Mean().randu();
      arma::mat covariance = arma::randu<arma::mat>(
          hmm.Emission()[j].Component(i).Covariance().n_rows,
          hmm.Emission()[j].Component(i).Covariance().n_cols);
      covariance *= covariance.t();
      covariance += arma::eye<arma::mat>(covariance.n_rows, covariance.n_cols);
      hmm.Emission()[j].Component(i).Covariance(std::move(covariance));
    }
  }

  // Save the HMM.
  {
    std::ofstream ofs("test-hmm-save.xml");
    boost::archive::xml_oarchive ar(ofs);
    ar << BOOST_SERIALIZATION_NVP(hmm);
  }

  // Load the HMM.
  HMM<GMM> hmm2(3, GMM(4, 3));
  {
    std::ifstream ifs("test-hmm-save.xml");
    boost::archive::xml_iarchive ar(ifs);
    ar >> BOOST_SERIALIZATION_NVP(hmm2);
  }

  // Remove clutter.
  remove("test-hmm-save.xml");

  for (size_t j = 0; j < hmm.Emission().size(); ++j)
  {
    BOOST_REQUIRE_EQUAL(hmm.Emission()[j].Gaussians(),
                        hmm2.Emission()[j].Gaussians());
    BOOST_REQUIRE_EQUAL(hmm.Emission()[j].Dimensionality(),
                        hmm2.Emission()[j].Dimensionality());

    for (size_t i = 0; i < hmm.Emission()[j].Dimensionality(); ++i)
      BOOST_REQUIRE_CLOSE(hmm.Emission()[j].Weights()[i],
                          hmm2.Emission()[j].Weights()[i], 1e-3);

    for (size_t i = 0; i < hmm.Emission()[j].Gaussians(); ++i)
    {
      for (size_t l = 0; l < hmm.Emission()[j].Dimensionality(); ++l)
      {
        BOOST_REQUIRE_CLOSE(hmm.Emission()[j].Component(i).Mean()[l],
            hmm2.Emission()[j].Component(i).Mean()[l], 1e-3);

        for (size_t k = 0; k < hmm.Emission()[j].Dimensionality(); ++k)
        {
          BOOST_REQUIRE_CLOSE(hmm.Emission()[j].Component(i).Covariance()(l, k),
              hmm2.Emission()[j].Component(i).Covariance()(l, k), 1e-3);
        }
      }
    }
  }
}

/**
 * Test saving and loading of Gaussian HMMs
 */
BOOST_AUTO_TEST_CASE(GaussianHMMLoadSaveTest)
{
  // Create a Gaussian HMM, save it, and load it.
  HMM<GaussianDistribution> hmm(3, GaussianDistribution(2));

  for (size_t j = 0; j < hmm.Emission().size(); ++j)
  {
    hmm.Emission()[j].Mean().randu();
    arma::mat covariance = arma::randu<arma::mat>(
        hmm.Emission()[j].Covariance().n_rows,
        hmm.Emission()[j].Covariance().n_cols);
    covariance *= covariance.t();
    covariance += arma::eye<arma::mat>(covariance.n_rows, covariance.n_cols);
    hmm.Emission()[j].Covariance(std::move(covariance));
  }

  // Save the HMM.
  {
    std::ofstream ofs("test-hmm-save.xml");
    boost::archive::xml_oarchive ar(ofs);
    ar << BOOST_SERIALIZATION_NVP(hmm);
  }

  // Load the HMM.
  HMM<GaussianDistribution> hmm2(3, GaussianDistribution(2));
  {
    std::ifstream ifs("test-hmm-save.xml");
    boost::archive::xml_iarchive ar(ifs);
    ar >> BOOST_SERIALIZATION_NVP(hmm2);
  }

  // Remove clutter.
  remove("test-hmm-save.xml");

  for (size_t j = 0; j < hmm.Emission().size(); ++j)
  {
    BOOST_REQUIRE_EQUAL(hmm.Emission()[j].Dimensionality(),
                        hmm2.Emission()[j].Dimensionality());

    for (size_t i = 0; i < hmm.Emission()[j].Dimensionality(); ++i)
    {
      BOOST_REQUIRE_CLOSE(hmm.Emission()[j].Mean()[i],
          hmm2.Emission()[j].Mean()[i], 1e-3);
      for (size_t k = 0; k < hmm.Emission()[j].Dimensionality(); ++k)
      {
        BOOST_REQUIRE_CLOSE(hmm.Emission()[j].Covariance()(i, k),
            hmm2.Emission()[j].Covariance()(i, k), 1e-3);
      }
    }
  }
}

/**
 * Test saving and loading of Discrete HMMs
 */
BOOST_AUTO_TEST_CASE(DiscreteHMMLoadSaveTest)
{
  // Create a Discrete HMM, save it, and load it.
  std::vector<DiscreteDistribution> emission(4);
  emission[0].Probabilities() = arma::randu<arma::vec>(6);
  emission[0].Probabilities() /= accu(emission[0].Probabilities());
  emission[1].Probabilities() = arma::randu<arma::vec>(6);
  emission[1].Probabilities() /= accu(emission[1].Probabilities());
  emission[2].Probabilities() = arma::randu<arma::vec>(6);
  emission[2].Probabilities() /= accu(emission[2].Probabilities());
  emission[3].Probabilities() = arma::randu<arma::vec>(6);
  emission[3].Probabilities() /= accu(emission[3].Probabilities());


  // Create HMM object.
  HMM<DiscreteDistribution> hmm(3, DiscreteDistribution(3));


  for (size_t j = 0; j < hmm.Emission().size(); ++j)
  {
    hmm.Emission()[j].Probabilities() = arma::randu<arma::vec>(3);
    hmm.Emission()[j].Probabilities() /= accu(emission[j].Probabilities());
  }

  // Save the HMM.
  {
    std::ofstream ofs("test-hmm-save.xml");
    boost::archive::xml_oarchive ar(ofs);
    ar << BOOST_SERIALIZATION_NVP(hmm);
  }

  // Load the HMM.
  HMM<DiscreteDistribution> hmm2(3, DiscreteDistribution(3));
  {
    std::ifstream ifs("test-hmm-save.xml");
    boost::archive::xml_iarchive ar(ifs);
    ar >> BOOST_SERIALIZATION_NVP(hmm2);
  }

  // Remove clutter.
  remove("test-hmm-save.xml");

  for (size_t j = 0; j < hmm.Emission().size(); ++j)
    for (size_t i = 0; i < hmm.Emission()[j].Probabilities().n_elem; ++i)
      BOOST_REQUIRE_CLOSE(hmm.Emission()[j].Probabilities()[i],
          hmm2.Emission()[j].Probabilities()[i], 1e-3);
}

/**
 * Test that HMM::Train() returns finite log-likelihood.
 */
BOOST_AUTO_TEST_CASE(HMMTrainReturnLogLikelihood)
{
  HMM<DiscreteDistribution> hmm(1, 2); // 1 state, 2 emissions.
  // Randomize the emission matrix.
  hmm.Emission()[0].Probabilities() = arma::randu<arma::vec>(2);
  hmm.Emission()[0].Probabilities() /= accu(hmm.Emission()[0].Probabilities());

  std::vector<arma::mat> observations;
  observations.push_back("0 1 0 1 0 1 0 1 0 1 0 1");
  observations.push_back("0 0 0 0 0 0 1 1 1 1 1 1");
  observations.push_back("1 1 1 1 1 1 0 0 0 0 0 0");
  observations.push_back("1 1 1 0 0 0 1 1 1 0 0 0");
  observations.push_back("0 0 1 1 0 0 0 0 1 1 1 1");
  observations.push_back("1 1 1 0 0 0 1 1 1 0 0 0");
  observations.push_back("0 1 0 1 0 1 0 1 0 1 0 1");
  observations.push_back("0 0 0 0 0 0 1 1 1 1 1 1");
  observations.push_back("1 1 1 1 1 0 1 0 0 0 0 0");
  observations.push_back("1 1 1 0 0 1 0 1 1 0 0 0");
  observations.push_back("0 0 1 1 0 0 0 1 0 1 1 1");
  observations.push_back("1 1 1 0 0 1 0 1 1 0 0 0");

  double loglik = hmm.Train(observations);

  BOOST_REQUIRE_EQUAL(std::isfinite(loglik), true);
}

/********************************************/
/** DiagonalGMM Hidden Markov Models Tests **/
/********************************************/

//! Make sure the prediction of DiagonalGMM HMMs is reasonable.
BOOST_AUTO_TEST_CASE(DiagonalGMMHMMPredictTest)
{
  // This test is probabilistic, so we perform it three times to make it robust.
  bool success = false;
  for (size_t trial = 0; trial < 3; trial++)
  {
    std::vector<DiagonalGMM> gmms(2);
    gmms[0] = DiagonalGMM(2, 2);

    gmms[0].Component(0) = DiagonalGaussianDistribution("3.25 2.10",
        "0.97 1.00");
    gmms[0].Component(1) = DiagonalGaussianDistribution("5.03 7.28",
        "1.20 0.89");

    gmms[1] = DiagonalGMM(3, 2);
    gmms[1].Weights() = arma::vec("0.3 0.2 0.5");
    gmms[1].Component(0) = DiagonalGaussianDistribution("-2.48 -3.02",
        "1.02 0.80");
    gmms[1].Component(1) = DiagonalGaussianDistribution("-1.24 -2.40",
        "0.85 0.78");
    gmms[1].Component(2) = DiagonalGaussianDistribution("-5.68 -4.83",
        "1.42 0.96");

    // Initial probabilities.
    arma::vec initial("1 0");

    // Transition matrix.
    arma::mat transProb("0.40 0.70;"
                        "0.60 0.30");

    // Build the model.
    HMM<DiagonalGMM> hmm(initial, transProb, gmms);

    // Make a sequence of observations according to transition probabilities.
    arma::mat observations(2, 1000);
    arma::Row<size_t> states(1000);

    // Set initial state to zero.
    states[0] = 0;
    observations.col(0) = gmms[0].Random();

    for (size_t i = 1; i < 1000; ++i)
    {
      double randValue = math::Random();

      if (randValue <= transProb(0, states[i - 1]))
        states[i] = 0;
      else
        states[i] = 1;

      observations.col(i) = gmms[states[i]].Random();
    }

    // Predict the most probable hidden state sequence.
    arma::Row<size_t> predictions;
    hmm.Predict(observations, predictions);

    // Check them.
    success = true;
    for (size_t i = 0; i < 1000; ++i)
    {
      if (predictions[i] != states[i])
      {
        success = false;
        break;
      }
    }

    if (success)
      break;
  }

  BOOST_REQUIRE_EQUAL(success, true);
}

/**
 * Make sure a random data sequence generation is correct when the emission
 * distribution is DiagonalGMM.
 */
BOOST_AUTO_TEST_CASE(DiagonalGMMHMMGenerateTest)
{
  // Build the model.
  HMM<DiagonalGaussianDistribution> hmm(3, DiagonalGaussianDistribution(2));
  hmm.Transition() = arma::mat("0.2 0.3 0.8;"
                               "0.4 0.5 0.1;"
                               "0.4 0.2 0.1");

  hmm.Emission()[0] = DiagonalGaussianDistribution("0.0 0.0", "1.0 0.7");
  hmm.Emission()[1] = DiagonalGaussianDistribution("1.0 1.0", "0.7 0.5");
  hmm.Emission()[2] = DiagonalGaussianDistribution("-3.0 2.0", "2.0 0.3");

  // Now we will generate a long sequence.
  std::vector<arma::mat> observations(1);
  std::vector<arma::Row<size_t> > states(1);

  // Generate a random data sequence.
  hmm.Generate(10000, observations[0], states[0], 1);

  // Build the hmm2.
  HMM<DiagonalGaussianDistribution> hmm2(3, DiagonalGaussianDistribution(2));

  // Now estimate the HMM from the generated sequence.
  hmm2.Train(observations, states);

  // Check that the estimated matrices are the same.
  BOOST_REQUIRE_LT(arma::norm(hmm.Transition() - hmm2.Transition()), 0.05);

  // Check that each Gaussian is the same.
  for (size_t dist = 0; dist < 3; dist++)
  {
    BOOST_REQUIRE_LT(arma::norm(hmm.Emission()[dist].Mean() -
        hmm2.Emission()[dist].Mean()), 0.1);
    BOOST_REQUIRE_LT(arma::norm(hmm.Emission()[dist].Covariance() -
        hmm2.Emission()[dist].Covariance()), 0.2);
  }
}

/**
 * Make sure the unlabeled 1-state training works reasonably given a single
 * distribution with diagonal covariance.
 */
BOOST_AUTO_TEST_CASE(DiagonalGMMHMMOneGaussianOneStateTrainingTest)
{
  // Create a Gaussian distribution with diagonal covariance.
  DiagonalGaussianDistribution d("2.05 3.45", "0.89 1.05");

  // Make a sequence of observations.
  std::vector<arma::mat> observations(1, arma::mat(2, 5000));
  for (size_t obs = 0; obs < 1; obs++)
  {
    observations[obs].col(0) = d.Random();

    for (size_t i = 1; i < 5000; ++i)
    {
      observations[obs].col(i) = d.Random();
    }
  }

  // Build the model.
  HMM<DiagonalGMM> hmm(1, DiagonalGMM(1, 2));

  // Train with observations.
  hmm.Train(observations);

  // Generate the ground truth values.
  arma::vec actualMean = arma::mean(observations[0], 1);
  arma::vec actualCovar = arma::diagvec(
      mlpack::math::ColumnCovariance(observations[0],
      1 /* biased estimator */));

  // Check the model to see that it is correct.
  CheckMatrices(hmm.Emission()[0].Component(0).Mean(), actualMean);
  CheckMatrices(hmm.Emission()[0].Component(0).Covariance(), actualCovar);
}

/**
 * Make sure the unlabeled training works reasonably given a single
 * distribution with diagonal covariance.
 */
BOOST_AUTO_TEST_CASE(DiagonalGMMHMMOneGaussianUnlabeledTrainingTest)
{
  // Create a sequence of DiagonalGMMs. Each GMM has one gaussian distribution.
  std::vector<DiagonalGMM> gmms(2, DiagonalGMM(1, 2));
  gmms[0].Component(0) = DiagonalGaussianDistribution("1.25 2.10",
      "0.97 1.00");

  gmms[1].Component(0) = DiagonalGaussianDistribution("-2.48 -3.02",
      "1.02 0.80");

  // Transition matrix.
  arma::mat transProbs("0.30 0.80;"
                       "0.70 0.20");

  arma::vec initialProb("1 0");

  // Make a sequence of observations.
  std::vector<arma::mat> observations(2, arma::mat(2, 500));
  std::vector<arma::Row<size_t>> states(2, arma::Row<size_t>(500));
  for (size_t obs = 0; obs < 2; obs++)
  {
    states[obs][0] = 0;
    observations[obs].col(0) = gmms[0].Random();

    for (size_t i = 1; i < 500; ++i)
    {
      double randValue = math::Random();

      if (randValue <= transProbs(0, states[obs][i - 1]))
        states[obs][i] = 0;
      else
        states[obs][i] = 1;

      observations[obs].col(i) = gmms[states[obs][i]].Random();
    }
  }

  // Build the model.
  HMM<DiagonalGMM> hmm(initialProb, transProbs, gmms);

  // Train the model. If labels are not given, when training GMM, the estimated
  // probabilities based on the forward and backward probabilities is used.
  hmm.Train(observations);

  // Check the initial weights.
  BOOST_REQUIRE_CLOSE(hmm.Initial()[0], 1.0, 0.01);
  BOOST_REQUIRE_SMALL(hmm.Initial()[1], 0.01);

  // Check the transition probability matrix.
  for (size_t i = 0; i < 2; ++i)
    for (size_t j = 0; j < 2; ++j)
      BOOST_REQUIRE_SMALL(hmm.Transition()(i, j) - transProbs(i, j), 0.08);

  // Check the estimated weights of the each emission distribution.
  for (size_t i = 0; i < 2; ++i)
    BOOST_REQUIRE_SMALL(hmm.Emission()[i].Weights()[0] - gmms[i].Weights()[0],
        0.08);

  // Check the estimated means of the each emission distribution.
  for (size_t i = 0; i < 2; ++i)
    BOOST_REQUIRE_LT(arma::norm(hmm.Emission()[i].Component(0).Mean() -
        gmms[i].Component(0).Mean()), 0.2);

  // Check the estimated covariances of the each emission distribution.
  for (size_t i = 0; i < 2; ++i)
    BOOST_REQUIRE_LT(arma::norm(hmm.Emission()[i].Component(0).Covariance() -
        gmms[i].Component(0).Covariance()), 0.5);
}

/**
 * Make sure the labeled training works reasonably given a single distribution
 * with diagonal covariance.
 */
BOOST_AUTO_TEST_CASE(DiagonalGMMHMMOneGaussianLabeledTrainingTest)
{
  // Create a sequence of DiagonalGMMs.
  std::vector<DiagonalGMM> gmms(3, DiagonalGMM(1, 2));
  gmms[0].Component(0) = DiagonalGaussianDistribution("5.25 7.10",
      "0.97 1.00");

  gmms[1].Component(0) = DiagonalGaussianDistribution("4.48 6.02",
      "1.02 0.80");

  gmms[2].Component(0) = DiagonalGaussianDistribution("-3.28 -5.30",
      "0.87 1.05");

  // Transition matrix.
  arma::mat transProbs("0.2 0.4 0.4;"
                       "0.3 0.4 0.3;"
                       "0.5 0.2 0.3");

  arma::vec initialProb("1 0 0");

  // Make a sequence of observations.
  std::vector<arma::mat> observations(3, arma::mat(2, 5000));
  std::vector<arma::Row<size_t>> states(3, arma::Row<size_t>(5000));
  for (size_t obs = 0; obs < 3; obs++)
  {
    states[obs][0] = 0;
    observations[obs].col(0) = gmms[0].Random();

    for (size_t i = 1; i < 5000; ++i)
    {
      double randValue = math::Random();
      double probSum = 0;
      for (size_t state = 0; state < 3; state++)
      {
        probSum += transProbs(state, states[obs][i - 1]);
        if (randValue <= probSum)
        {
          states[obs][i] = state;
          break;
        }
      }

      observations[obs].col(i) = gmms[states[obs][i]].Random();
    }
  }

  // Build the model.
  HMM<DiagonalGMM> hmm(3, DiagonalGMM(1, 2));

  // Train the model.
  hmm.Train(observations, states);

  // Check the initial weights.
  BOOST_REQUIRE_CLOSE(hmm.Initial()[0], 1.0, 0.01);
  BOOST_REQUIRE_SMALL(hmm.Initial()[1], 0.01);
  BOOST_REQUIRE_SMALL(hmm.Initial()[2], 0.01);

  // Check the transition probability matrix.
  for (size_t i = 0; i < 3; ++i)
    for (size_t j = 0; j < 3; ++j)
      BOOST_REQUIRE_SMALL(hmm.Transition()(i, j) - transProbs(i, j), 0.03);

  // Check the estimated weights of the each emission distribution.
  for (size_t i = 0; i < 3; ++i)
    BOOST_REQUIRE_SMALL(hmm.Emission()[i].Weights()[0] - gmms[i].Weights()[0],
        0.08);

  // Check the estimated means of the each emission distribution.
  for (size_t i = 0; i < 3; ++i)
    BOOST_REQUIRE_LT(arma::norm(hmm.Emission()[i].Component(0).Mean() -
        gmms[i].Component(0).Mean()), 0.2);

  // Check the estimated covariances of the each emission distribution.
  for (size_t i = 0; i < 3; ++i)
    BOOST_REQUIRE_LT(arma::norm(hmm.Emission()[i].Component(0).Covariance() -
        gmms[i].Component(0).Covariance()), 0.5);
}

/**
 * Make sure the unlabeled training works reasonably given multiple
 * distributions with diagonal covariance.
 */
BOOST_AUTO_TEST_CASE(DiagonalGMMHMMMultipleGaussiansUnlabeledTrainingTest)
{
  // Create a sequence of DiagonalGMMs.
  std::vector<DiagonalGMM> gmms(2, DiagonalGMM(2, 2));
  gmms[0].Weights() = arma::vec("0.3 0.7");
  gmms[0].Component(0) = DiagonalGaussianDistribution("8.25 7.10",
      "0.97 1.00");
  gmms[0].Component(1) = DiagonalGaussianDistribution("-3.03 -2.28",
      "1.20 0.89");

  gmms[1].Weights() = arma::vec("0.4 0.6");
  gmms[1].Component(0) = DiagonalGaussianDistribution("4.48 6.02",
        "1.02 0.80");
  gmms[1].Component(1) = DiagonalGaussianDistribution("-9.24 -8.40",
        "0.85 1.58");

  // Transition matrix.
  arma::mat transProbs("0.30 0.40;"
                       "0.70 0.60");

  arma::vec initialProb("1 0");

  // Make a sequence of observations.
  std::vector<arma::mat> observations(2, arma::mat(2, 1000));
  std::vector<arma::Row<size_t>> states(2, arma::Row<size_t>(1000));
  for (size_t obs = 0; obs < 2; obs++)
  {
    states[obs][0] = 0;
    observations[obs].col(0) = gmms[0].Random();

    for (size_t i = 1; i < 1000; ++i)
    {
      double randValue = math::Random();

      if (randValue <= transProbs(0, states[obs][i - 1]))
        states[obs][i] = 0;
      else
        states[obs][i] = 1;

      observations[obs].col(i) = gmms[states[obs][i]].Random();
    }
  }

  // Build the model.
  HMM<DiagonalGMM> hmm(initialProb, transProbs, gmms);

  // Train the model. If labels are not given, when training GMM, the estimated
  // probabilities based on the forward and backward probabilities is used.
  hmm.Train(observations);

  // Check the initial weights.
  BOOST_REQUIRE_CLOSE(hmm.Initial()[0], 1.0, 0.01);
  BOOST_REQUIRE_SMALL(hmm.Initial()[1], 0.01);

  // Check the transition probability matrix.
  for (size_t i = 0; i < 2; ++i)
    for (size_t j = 0; j < 2; ++j)
      BOOST_REQUIRE_SMALL(hmm.Transition()(i, j) - transProbs(i, j), 0.08);

  // Sort by the estimated weights of the first emission distribution.
  arma::uvec sortedIndices = sort_index(hmm.Emission()[0].Weights());

  // Check the first emission distribution.
  for (size_t i = 0; i < 2; ++i)
  {
    // Check the estimated weights using the first DiagonalGMM.
    BOOST_REQUIRE_SMALL(hmm.Emission()[0].Weights()[sortedIndices[i]] -
        gmms[0].Weights()[i], 0.08);

    // Check the estimated means using the first DiagonalGMM.
    BOOST_REQUIRE_LT(arma::norm(
      hmm.Emission()[0].Component(sortedIndices[i]).Mean() -
      gmms[0].Component(i).Mean()), 0.35);

    // Check the estimated covariances using the first DiagonalGMM.
    BOOST_REQUIRE_LT(arma::norm(
      hmm.Emission()[0].Component(sortedIndices[i]).Covariance() -
      gmms[0].Component(i).Covariance()), 0.6);
  }

  // Sort by the estimated weights of the second emission distribution.
  sortedIndices = sort_index(hmm.Emission()[1].Weights());

  // Check the second emission distribution.
  for (size_t i = 0; i < 2; ++i)
  {
    // Check the estimated weights using the second DiagonalGMM.
    BOOST_REQUIRE_SMALL(hmm.Emission()[1].Weights()[sortedIndices[i]] -
        gmms[1].Weights()[i], 0.08);

    // Check the estimated means using the second DiagonalGMM.
    BOOST_REQUIRE_LT(arma::norm(
      hmm.Emission()[1].Component(sortedIndices[i]).Mean() -
      gmms[1].Component(i).Mean()), 0.35);

    // Check the estimated covariances using the second DiagonalGMM.
    BOOST_REQUIRE_LT(arma::norm(
      hmm.Emission()[1].Component(sortedIndices[i]).Covariance() -
      gmms[1].Component(i).Covariance()), 0.6);
  }
}

/**
 * Make sure the labeled training works reasonably given multiple distributions
 * with diagonal covariance.
 */
BOOST_AUTO_TEST_CASE(DiagonalGMMHMMMultipleGaussiansLabeledTrainingTest)
{
  math::RandomSeed(std::time(NULL));
  // Create a sequence of DiagonalGMMs.
  std::vector<DiagonalGMM> gmms(2, DiagonalGMM(2, 2));
  gmms[0].Weights() = arma::vec("0.3 0.7");
  gmms[0].Component(0) = DiagonalGaussianDistribution("2.25 5.30",
      "0.97 1.00");
  gmms[0].Component(1) = DiagonalGaussianDistribution("-3.15 -2.50",
      "1.20 0.89");

  gmms[1].Weights() = arma::vec("0.4 0.6");
  gmms[1].Component(0) = DiagonalGaussianDistribution("-4.48 -6.30",
        "1.02 0.80");
  gmms[1].Component(1) = DiagonalGaussianDistribution("5.24 2.40",
        "0.85 1.58");

  // Transition matrix.
  arma::mat transProbs("0.30 0.80;"
                       "0.70 0.20");

  // Make a sequence of observations.
  std::vector<arma::mat> observations(5, arma::mat(2, 2500));
  std::vector<arma::Row<size_t>> states(5, arma::Row<size_t>(2500));
  for (size_t obs = 0; obs < 5; obs++)
  {
    states[obs][0] = 0;
    observations[obs].col(0) = gmms[0].Random();

    for (size_t i = 1; i < 2500; ++i)
    {
      double randValue = math::Random();

      if (randValue <= transProbs(0, states[obs][i - 1]))
        states[obs][i] = 0;
      else
        states[obs][i] = 1;

      observations[obs].col(i) = gmms[states[obs][i]].Random();
    }
  }

  // Build the model.
  HMM<DiagonalGMM> hmm(2, DiagonalGMM(2, 2));

  // Train the model.
  hmm.Train(observations, states);

  // Check the initial weights.
  BOOST_REQUIRE_CLOSE(hmm.Initial()[0], 1.0, 0.01);
  BOOST_REQUIRE_SMALL(hmm.Initial()[1], 0.01);

  // Check the transition probability matrix.
  for (size_t i = 0; i < 2; ++i)
    for (size_t j = 0; j < 2; ++j)
      BOOST_REQUIRE_SMALL(hmm.Transition()(i, j) - transProbs(i, j), 0.03);

  // Sort by the estimated weights of the first emission distribution.
  arma::uvec sortedIndices = sort_index(hmm.Emission()[0].Weights());

  // Check the first emission distribution.
  for (size_t i = 0; i < 2; ++i)
  {
    // Check the estimated weights using the first DiagonalGMM.
    BOOST_REQUIRE_SMALL(hmm.Emission()[0].Weights()[sortedIndices[i]] -
        gmms[0].Weights()[i], 0.08);

    // Check the estimated means using the first DiagonalGMM.
    BOOST_REQUIRE_LT(arma::norm(
      hmm.Emission()[0].Component(sortedIndices[i]).Mean() -
      gmms[0].Component(i).Mean()), 0.2);

    // Check the estimated covariances using the first DiagonalGMM.
    BOOST_REQUIRE_LT(arma::norm(
      hmm.Emission()[0].Component(sortedIndices[i]).Covariance() -
      gmms[0].Component(i).Covariance()), 0.5);
  }

  // Sort by the estimated weights of the second emission distribution.
  sortedIndices = sort_index(hmm.Emission()[1].Weights());

  // Check the second emission distribution.
  for (size_t i = 0; i < 2; ++i)
  {
    // Check the estimated weights using the second DiagonalGMM.
    BOOST_REQUIRE_SMALL(hmm.Emission()[1].Weights()[sortedIndices[i]] -
        gmms[1].Weights()[i], 0.08);

    // Check the estimated means using the second DiagonalGMM.
    BOOST_REQUIRE_LT(arma::norm(
      hmm.Emission()[1].Component(sortedIndices[i]).Mean() -
      gmms[1].Component(i).Mean()), 0.2);

    // Check the estimated covariances using the second DiagonalGMM.
    BOOST_REQUIRE_LT(arma::norm(
      hmm.Emission()[1].Component(sortedIndices[i]).Covariance() -
      gmms[1].Component(i).Covariance()), 0.5);
  }
}

/**
 * Make sure loading and saving the model is correct.
 */
BOOST_AUTO_TEST_CASE(DiagonalGMMHMMLoadSaveTest)
{
  // Create a GMM HMM, save and load it.
  HMM<DiagonalGMM> hmm(3, DiagonalGMM(4, 3));

  // Generate intial random values.
  for (size_t j = 0; j < hmm.Emission().size(); ++j)
  {
    hmm.Emission()[j].Weights().randu();
    for (size_t i = 0; i < hmm.Emission()[j].Gaussians(); ++i)
    {
      hmm.Emission()[j].Component(i).Mean().randu();
      arma::vec covariance = arma::randu<arma::vec>(
          hmm.Emission()[j].Component(i).Covariance().n_elem);

      covariance += arma::ones<arma::vec>(covariance.n_elem);
      hmm.Emission()[j].Component(i).Covariance(std::move(covariance));
    }
  }

  // Save the HMM.
  {
    std::ofstream ofs("test-hmm-save.xml");
    boost::archive::xml_oarchive ar(ofs);
    ar << BOOST_SERIALIZATION_NVP(hmm);
  }

  // Load the HMM.
  HMM<DiagonalGMM> hmm2(3, DiagonalGMM(4, 3));
  {
    std::ifstream ifs("test-hmm-save.xml");
    boost::archive::xml_iarchive ar(ifs);
    ar >> BOOST_SERIALIZATION_NVP(hmm2);
  }

  // Remove clutter.
  remove("test-hmm-save.xml");

  for (size_t j = 0; j < hmm.Emission().size(); ++j)
  {
    // Check the number of Gaussians.
    BOOST_REQUIRE_EQUAL(hmm.Emission()[j].Gaussians(),
                        hmm2.Emission()[j].Gaussians());

    // Check the dimensionality.
    BOOST_REQUIRE_EQUAL(hmm.Emission()[j].Dimensionality(),
                        hmm2.Emission()[j].Dimensionality());

    for (size_t i = 0; i < hmm.Emission()[j].Dimensionality(); ++i)
      // Check the weights.
      BOOST_REQUIRE_CLOSE(hmm.Emission()[j].Weights()[i],
                          hmm2.Emission()[j].Weights()[i], 1e-3);

    for (size_t i = 0; i < hmm.Emission()[j].Gaussians(); ++i)
    {
      for (size_t l = 0; l < hmm.Emission()[j].Dimensionality(); l++)
      {
        // Check the means.
        BOOST_REQUIRE_CLOSE(hmm.Emission()[j].Component(i).Mean()[l],
            hmm2.Emission()[j].Component(i).Mean()[l], 1e-3);

        // Check the covariances.
        BOOST_REQUIRE_CLOSE(hmm.Emission()[j].Component(i).Covariance()[l],
            hmm2.Emission()[j].Component(i).Covariance()[l], 1e-3);
      }
    }
  }
}

BOOST_AUTO_TEST_SUITE_END();<|MERGE_RESOLUTION|>--- conflicted
+++ resolved
@@ -842,15 +842,6 @@
     BOOST_REQUIRE_CLOSE(loglikelihood, loglikelihoodRef, 1e-3);
   }
 
-<<<<<<< HEAD
-  double loglikelihood2;
-  arma::vec prevForwardLogProb;
-  arma::vec forwardLogProb;
-  for (size_t t = 0; t<obs.n_cols; ++t)
-  {
-    loglikelihood2 = hmm.LogLikelihood(t, obs.col(t), loglikelihood2,
-                                       prevForwardLogProb, forwardLogProb);
-=======
   {
     double loglikelihood;
     arma::vec prevForwardLogProb;
@@ -860,7 +851,6 @@
                                         prevForwardLogProb, forwardLogProb);
     }
     BOOST_REQUIRE_CLOSE(loglikelihood, loglikelihoodRef, 1e-3);
->>>>>>> ec281c20
   }
 
   {
