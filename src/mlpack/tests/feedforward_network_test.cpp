--- conflicted
+++ resolved
@@ -714,88 +714,4 @@
 
   ens::DE opt(200, 1000, 0.6, 0.8, 1e-5);
   model.Train(trainData, trainLabels, opt);
-<<<<<<< HEAD
-=======
-}
-
-/**
- * Train the RBF network on a larger dataset.
- */
-TEST_CASE("RBFNetworkTest", "[FeedForwardNetworkTest]")
-{
-  // Load the dataset.
-  arma::mat trainData;
-  data::Load("thyroid_train.csv", trainData, true);
-
-  arma::mat trainLabels = trainData.row(trainData.n_rows - 1);
-  trainData.shed_row(trainData.n_rows - 1);
-
-  arma::mat trainLabels1 = arma::zeros(3, trainData.n_cols);
-  for (size_t i = 0; i < trainData.n_cols; i++)
-  {
-    trainLabels1.col(i).row((trainLabels(i) - 1)) = 1;
-  }
-
-  arma::mat testData;
-  data::Load("thyroid_test.csv", testData, true);
-
-  arma::mat testLabels = testData.row(testData.n_rows - 1);
-  testData.shed_row(testData.n_rows - 1);
-
-  /*
-   * Construct a feed forward network with trainData.n_rows input nodes,
-   * hiddenLayerSize hidden nodes and trainLabels.n_rows output nodes. The
-   * network structure looks like:
-   *
-   *  Input         RBF          Activation    Output
-   *  Layer         Layer         Layer        Layer
-   * +-----+       +-----+       +-----+       +-----+
-   * |     |       |     |       |     |       |     |
-   * |     +------>|     +------>|     +------>|     |
-   * |     |       |     |       |     |       |     |
-   * +-----+       +--+--+       +-----+       +-----+
-   */
-  arma::mat centroids;
-  KMeans<> kmeans;
-  kmeans.Cluster(trainData, 8, centroids);
-
-  FFN<MeanSquaredError<> > model;
-  model.Add<RBF<> >(trainData.n_rows, 8, centroids);
-  model.Add<Linear<> >(8, 3);
-
-  // RBFN neural net with MeanSquaredError.
-  TestNetwork<>(model, trainData, trainLabels1, testData, testLabels, 10, 0.2);
-
-  arma::mat dataset;
-  dataset.load("mnist_first250_training_4s_and_9s.arm");
-
-  // Normalize each point since these are images.
-  for (size_t i = 0; i < dataset.n_cols; ++i)
-  {
-    dataset.col(i) /= norm(dataset.col(i), 2);
-  }
-
-  arma::mat labels = arma::zeros(1, dataset.n_cols);
-  labels.submat(0, labels.n_cols / 2, 0, labels.n_cols - 1).fill(1);
-
-  arma::mat labels1 = arma::zeros(2, dataset.n_cols);
-
-  for (size_t i = 0; i < dataset.n_cols; ++i)
-  {
-    labels1.col(i).row(labels(i)) = 1;
-  }
-  labels += 1;
-
-  arma::mat centroids1;
-  arma::Row<size_t> assignments;
-  KMeans<> kmeans1;
-  kmeans1.Cluster(dataset, 140, centroids1);
-
-  FFN<MeanSquaredError<> > model1;
-  model1.Add<RBF<> >(dataset.n_rows, 140, centroids1, 4.1);
-  model1.Add<Linear<> >(140, 2);
-
-  // RBFN neural net with MeanSquaredError.
-  TestNetwork<>(model1, dataset, labels1, dataset, labels, 10, 0.2);
->>>>>>> c104a2dc
-}+}
