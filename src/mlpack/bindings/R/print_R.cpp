/**
 * @file bindings/R/print_R.cpp
 * @author Yashwant Singh Parihar
 *
 * Implementation of utility PrintR() function.
 *
 * mlpack is free software; you may redistribute it and/or modify it under the
 * terms of the 3-clause BSD license.  You should have received a copy of the
 * 3-clause BSD license along with mlpack.  If not, see
 * http://www.opensource.org/licenses/BSD-3-Clause for more information.
 */
#include "print_R.hpp"
#include <mlpack/bindings/util/strip_type.hpp>
#include <mlpack/prereqs.hpp>
#include <mlpack/core/util/hyphenate_string.hpp>

using namespace mlpack;
using namespace std;

namespace mlpack {
namespace bindings {
namespace r {

/**
 * Print the code for a .R binding for an mlpack program to stdout.
 *
 * @param params Instantiated Params object for this binding.
 * @param functionName Name of the function (i.e. "pca").
 * @param bindingName Name of the binding (as specified by BINDING_NAME).
 */
void PrintR(util::Params& params,
            const string& functionName,
            const string& bindingName)
{
  const util::BindingDetails& doc = params.Doc();

  map<string, util::ParamData>& parameters = params.Parameters();
  typedef map<string, util::ParamData>::iterator ParamIter;

  // First, let's get a list of input and output options.  We'll take two passes
  // so that the required input options are the first in the list.
  vector<string> inputOptions, outputOptions;
  for (ParamIter it = parameters.begin(); it != parameters.end(); ++it)
  {
    util::ParamData& d = it->second;
    if (d.input && d.required)
    {
      // Ignore some parameters.
      if (d.name != "help" && d.name != "info" &&
          d.name != "version")
        inputOptions.push_back(it->first);
    }
    else if (!d.input)
    {
      outputOptions.push_back(it->first);
    }
  }

  for (ParamIter it = parameters.begin(); it != parameters.end(); ++it)
  {
    util::ParamData& d = it->second;
    if (d.input && !d.required &&
        d.name != "help" && d.name != "info" &&
        d.name != "version")
      inputOptions.push_back(it->first);
  }

  // Print the documentation.
  // Print programName as @title.
  cout << "#' @title ";
  cout << util::HyphenateString(doc.name, "#'   ") << endl;
  cout << "#'" << endl;

  // Next print the short description as @description.
  cout << "#' @description" << endl;
  cout << "#' ";
  cout << util::HyphenateString(doc.shortDescription, "#' ") << endl;

  // Next, print information on the input options.
  cout << "#'" << endl;

  for (size_t i = 0; i < inputOptions.size(); ++i)
  {
    const string& opt = inputOptions[i];
    util::ParamData& d = parameters.at(opt);

    bool out = false;
    params.functionMap[d.tname]["PrintDoc"](d, NULL, (void*) &out);

    cout << endl;
  }
  cout << "#'" << endl;

  // Next, print information on the output options.
  if (outputOptions.size() > 0)
    cout << "#' @return A list with several components:" << endl;

  for (size_t i = 0; i < outputOptions.size(); ++i)
  {
    const string& opt = outputOptions[i];
    util::ParamData& d = parameters.at(opt);

    bool out = true;
    params.functionMap[d.tname]["PrintDoc"](d, NULL, (void*) &out);

    cout << endl;
  }
  cout << "#'" << endl;

  // Next print the long description as @details.
  cout << "#' @details" << endl;
  cout << "#' ";
  cout << util::HyphenateString(doc.longDescription(), "#' ") << endl;
  cout << "#'" << endl;
  cout << "#' @author" << endl;
  cout << "#' mlpack developers" << endl;
  cout << "#'" << endl;

  // Next print the example as @examples.
  cout << "#' @export" << endl;
  if (doc.example.size() != 0)
    cout << "#' @examples" << endl;
  for (size_t j = 0; j < doc.example.size(); ++j)
  {
    const std::string str = doc.example[j]();
    size_t pos = 0;
    while (pos < str.length())
    {
      size_t splitpos = 0;
      // Find where example starts.
      splitpos = str.find("\n\\dontrun{", pos) - 1;
      // If no example left, then print all the comments that are left.
      if (splitpos == std::string::npos || splitpos > str.length())
      {
        splitpos = str.length();
        cout << util::HyphenateString(str.substr(pos, (splitpos - pos)),
            "#' # ");
        break;
      }
      if (splitpos != 0 && pos == 0)
        cout << "#' # ";
      // Print comments in the "example", if there is available.
      cout << util::HyphenateString(str.substr(pos, (splitpos - pos)),
              "#' # ", true);
      // Find where example ends.
      pos = str.find("\n}", pos) + 3;
      // Here length of example might be less 80, we must handle this carefully.
      // Print example in the "example".
      cout << util::HyphenateString(str.substr(splitpos, (pos - splitpos)),
              "#' ", true);
    }
    cout << endl;
  }

  // Print the definition.
  cout << functionName << " <- function(";
  size_t indent = functionName.size() + 13 /* <- function(*/;
  for (size_t i = 0; i < inputOptions.size(); ++i)
  {
    util::ParamData& d = parameters.at(inputOptions[i]);

    if (i != 0)
      cout << "," << endl << std::string(indent, ' ');

    params.functionMap[d.tname]["PrintInputParam"](d, NULL, NULL);
  }

  // Print closing brace for function definition.
  cout << ") {" << endl;

<<<<<<< HEAD
  // Restore IO settings.
  cout << "  # Restore IO settings." << endl;
  cout << "  IO_RestoreSettings(\"" << IO::ProgramName()
       << "\")" << endl;
  cout << "  # Initialize an empty list that will hold all input models the "
       << "user gave us," << endl;
  cout << "  # so that we don't accidentally create two XPtrs that point to the"
       << "same model." << endl;
  cout << "  inputModels <- vector()" << endl;
=======
  // Create timers and parameters objects.
  cout << "  # Create parameters and timers objects." << endl;
  cout << "  p <- CreateParams(\"" << bindingName << "\")" << endl;
  cout << "  t <- CreateTimers()" << endl;
>>>>>>> 3f821306
  cout << endl;

  // Handle each input argument's processing before calling the binding.
  cout << "  # Process each input argument before calling the binding."
       << endl;
  for (const string& opt : inputOptions)
  {
    if (opt != "verbose")
    {
      util::ParamData& d = parameters.at(opt);
      params.functionMap[d.tname]["PrintInputProcessing"](d, NULL, NULL);
    }
  }

  // Special handling for verbose output.
  cout << "  if (verbose) {" << endl;
  cout << "    EnableVerbose()" << endl;
  cout << "  } else {" << endl;
  cout << "    DisableVerbose()" << endl;
  cout << "  }" << endl;
  cout << endl;

  // Mark output parameters as passed.
  cout << "  # Mark all output options as passed." << endl;
  for (const string& opt : outputOptions)
  {
    util::ParamData& d = parameters.at(opt);
    cout << "  SetPassed(p, \"" << d.name << "\")" << endl;
  }
  cout << endl;

  // Call the program.
  cout << "  # Call the program." << endl;
  cout << "  " << functionName << "_call(p, t)" << endl << endl;

  // Add ModelType as attr to the model pointer.
  cout << "  # Add ModelType as attribute to the model pointer, if needed."
      << endl;
  for (size_t i = 0; i < outputOptions.size(); ++i)
  {
    util::ParamData& d = parameters.at(outputOptions[i]);
    params.functionMap[d.tname]["PrintSerializeUtil"](d, NULL, NULL);
  }
  cout << endl;

  // Extract the results in order.
  cout << "  # Extract the results in order." << endl;
  cout << "  out <- list(" << endl;
  string indentStr(4, ' ');
  for (size_t i = 0; i < outputOptions.size(); ++i)
  {
    if (i == 0)
       cout << indentStr;
    util::ParamData& d = parameters.at(outputOptions[i]);
    params.functionMap[d.tname]["PrintOutputProcessing"](d, NULL, NULL);
    // Print newlines if we are returning multiple output options.
    if (i + 1 < outputOptions.size())
      cout << "," << endl << indentStr;
  }
  cout << endl << "  )" << endl << endl;

  cout << endl;
  cout << "  return(out)" << endl << "}" << endl;
}

} // namespace r
} // namespace bindings
} // namespace mlpack<|MERGE_RESOLUTION|>--- conflicted
+++ resolved
@@ -168,22 +168,15 @@
   // Print closing brace for function definition.
   cout << ") {" << endl;
 
-<<<<<<< HEAD
-  // Restore IO settings.
-  cout << "  # Restore IO settings." << endl;
-  cout << "  IO_RestoreSettings(\"" << IO::ProgramName()
-       << "\")" << endl;
+  // Create timers and parameters objects.
+  cout << "  # Create parameters and timers objects." << endl;
+  cout << "  p <- CreateParams(\"" << bindingName << "\")" << endl;
+  cout << "  t <- CreateTimers()" << endl;
   cout << "  # Initialize an empty list that will hold all input models the "
        << "user gave us," << endl;
   cout << "  # so that we don't accidentally create two XPtrs that point to the"
        << "same model." << endl;
   cout << "  inputModels <- vector()" << endl;
-=======
-  // Create timers and parameters objects.
-  cout << "  # Create parameters and timers objects." << endl;
-  cout << "  p <- CreateParams(\"" << bindingName << "\")" << endl;
-  cout << "  t <- CreateTimers()" << endl;
->>>>>>> 3f821306
   cout << endl;
 
   // Handle each input argument's processing before calling the binding.
