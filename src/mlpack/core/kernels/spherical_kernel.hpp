/**
 * @file core/kernels/spherical_kernel.hpp
 * @author Neil Slagle
 *
 * mlpack is free software; you may redistribute it and/or modify it under the
 * terms of the 3-clause BSD license.  You should have received a copy of the
 * 3-clause BSD license along with mlpack.  If not, see
 * http://www.opensource.org/licenses/BSD-3-Clause for more information.
 */
#ifndef MLPACK_CORE_KERNELS_SPHERICAL_KERNEL_HPP
#define MLPACK_CORE_KERNELS_SPHERICAL_KERNEL_HPP

#include <mlpack/prereqs.hpp>

namespace mlpack {

/**
 * The spherical kernel, which is 1 when the distance between the two argument
 * points is less than or equal to the bandwidth, or 0 otherwise.
 */
class SphericalKernel
{
 public:
  /**
   * Construct the SphericalKernel with the given bandwidth.
   */
  SphericalKernel(const double bandwidth = 1.0) :
    bandwidth(bandwidth),
    bandwidthSquared(std::pow(bandwidth, 2.0))
  { /* Nothing to do. */ }

  /**
   * Evaluate the spherical kernel with the given two vectors.
   *
   * @tparam VecTypeA Type of first vector.
   * @tparam VecTypeB Type of second vector.
   * @param a First vector.
   * @param b Second vector.
   * @return The kernel evaluation between the two vectors.
   */
  template<typename VecTypeA, typename VecTypeB>
  double Evaluate(const VecTypeA& a, const VecTypeB& b) const
  {
    return (SquaredEuclideanDistance::Evaluate(a, b) <= bandwidthSquared) ?
        1.0 : 0.0;
  }
<<<<<<< HEAD
  /**
   * Obtains the convolution integral [integral K(||x-a||)K(||b-x||)dx]
   * for the two vectors.
   *
   * @tparam VecTypeA Type of first vector (arma::vec, arma::sp_vec should be
   *       expected).
   * @tparam VecTypeB Type of second vector.
   * @param a First vector.
   * @param b Second vector.
   * @return The convolution integral value.
   */
  template<typename VecTypeA, typename VecTypeB>
  double ConvolutionIntegral(const VecTypeA& a, const VecTypeB& b) const
  {
    double distance = std::sqrt(SquaredEuclideanDistance::Evaluate(a, b));
    if (distance >= 2.0 * bandwidth)
    {
      return 0.0;
    }
    double volumeSquared = std::pow(Normalizer(a.n_rows), 2.0);

    switch (a.n_rows)
    {
      case 1:
        return 1.0 / volumeSquared * (2.0 * bandwidth - distance);
      case 2:
        return 1.0 / volumeSquared *
          (2.0 * bandwidth * bandwidth * acos(distance / (2.0 * bandwidth)) -
          distance / 4.0 * 
          std::sqrt(4.0 * bandwidth * bandwidth - distance * distance));
      default:
        Log::Fatal << "The spherical kernel does not support convolution\
          integrals above dimension two, yet..." << std::endl;
        return -1.0;
    }
  }
=======

>>>>>>> 7ee0fbbd
  double Normalizer(size_t dimension) const
  {
    return std::pow(bandwidth, (double) dimension) *
      std::pow(M_PI, dimension / 2.0) / std::tgamma(dimension / 2.0 + 1.0);
  }

  /**
   * Evaluate the kernel when only a distance is given, not two points.
   *
   * @param t Argument to kernel.
   */
  double Evaluate(const double t) const
  {
    return (t <= bandwidth) ? 1.0 : 0.0;
  }

  double Gradient(double t)
  {
    return t == bandwidth ? arma::datum::nan : 0.0;
  }

  //! Serialize the object.
  template<typename Archive>
  void serialize(Archive& ar, const uint32_t /* version */)
  {
    ar(CEREAL_NVP(bandwidth));
    ar(CEREAL_NVP(bandwidthSquared));
  }

 private:
  double bandwidth;
  double bandwidthSquared;
};

//! Kernel traits for the spherical kernel.
template<>
class KernelTraits<SphericalKernel>
{
 public:
  //! The spherical kernel is normalized: K(x, x) = 1 for all x.
  static const bool IsNormalized = true;
  //! The spherical kernel doesn't include a squared distance.
  static const bool UsesSquaredDistance = false;
};

} // namespace mlpack

#endif<|MERGE_RESOLUTION|>--- conflicted
+++ resolved
@@ -44,46 +44,7 @@
     return (SquaredEuclideanDistance::Evaluate(a, b) <= bandwidthSquared) ?
         1.0 : 0.0;
   }
-<<<<<<< HEAD
-  /**
-   * Obtains the convolution integral [integral K(||x-a||)K(||b-x||)dx]
-   * for the two vectors.
-   *
-   * @tparam VecTypeA Type of first vector (arma::vec, arma::sp_vec should be
-   *       expected).
-   * @tparam VecTypeB Type of second vector.
-   * @param a First vector.
-   * @param b Second vector.
-   * @return The convolution integral value.
-   */
-  template<typename VecTypeA, typename VecTypeB>
-  double ConvolutionIntegral(const VecTypeA& a, const VecTypeB& b) const
-  {
-    double distance = std::sqrt(SquaredEuclideanDistance::Evaluate(a, b));
-    if (distance >= 2.0 * bandwidth)
-    {
-      return 0.0;
-    }
-    double volumeSquared = std::pow(Normalizer(a.n_rows), 2.0);
 
-    switch (a.n_rows)
-    {
-      case 1:
-        return 1.0 / volumeSquared * (2.0 * bandwidth - distance);
-      case 2:
-        return 1.0 / volumeSquared *
-          (2.0 * bandwidth * bandwidth * acos(distance / (2.0 * bandwidth)) -
-          distance / 4.0 * 
-          std::sqrt(4.0 * bandwidth * bandwidth - distance * distance));
-      default:
-        Log::Fatal << "The spherical kernel does not support convolution\
-          integrals above dimension two, yet..." << std::endl;
-        return -1.0;
-    }
-  }
-=======
-
->>>>>>> 7ee0fbbd
   double Normalizer(size_t dimension) const
   {
     return std::pow(bandwidth, (double) dimension) *
